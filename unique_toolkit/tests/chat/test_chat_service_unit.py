--- conflicted
+++ resolved
@@ -60,6 +60,11 @@
             "createdAt": mocked_datetime,
             "updatedAt": mocked_datetime,
             "completedAt": mocked_datetime,
+        }
+        mock_modify.return_value = {
+            "id": "test_message",
+            "content": "Modified message",
+            "role": "assistant",
         }
         mock_modify.return_value = {
             "id": "test_message",
@@ -249,11 +254,6 @@
         mock_create.return_value = {
             "content": "New assistant message",
             "role": "assistant",
-            "chatId": "chatId123",
-            "originalText": "originText",
-            "createdAt": mocked_datetime,
-            "updatedAt": mocked_datetime,
-            "completedAt": mocked_datetime,
         }
 
         result = self.service.create_assistant_message(
@@ -355,11 +355,6 @@
             "id": "test_message",
             "content": "Modified message",
             "role": "assistant",
-            "chatId": "chatId123",
-            "originalText": "originText",
-            "createdAt": mocked_datetime,
-            "updatedAt": mocked_datetime,
-            "completedAt": mocked_datetime,
         }
 
         references = [
@@ -558,7 +553,6 @@
 
         result = await self.service.create_assistant_message_async(
             content="New assistant message",
-            original_content="what is the content",
             references=[],
             debug_info={},
             set_completed_at=True,
@@ -577,7 +571,6 @@
         assert result.content == "New assistant message"
         assert result.role == ChatMessageRole.ASSISTANT.value
 
-<<<<<<< HEAD
         expected_calls = [
             mock.call(
                 user_id="test_user",
@@ -594,20 +587,6 @@
         ]
         mock_create.assert_has_calls(expected_calls)
         mock_create.reset_mock()
-=======
-        mock_create.assert_called_once_with(
-            user_id="test_user",
-            company_id="test_company",
-            chatId="test_chat",
-            assistantId="test_assistant",
-            text="New assistant message",
-            originalText="what is the content",
-            role="ASSISTANT",
-            references=[],
-            debugInfo={},
-            completedAt=mocked_datetime,
-        )
->>>>>>> cb62a53e
 
         # Test without update completedAt
         mock_create.return_value = {
@@ -704,7 +683,6 @@
             explanation="Modified explanation",
             label="GREEN",
             type="HALLUCINATION",
-            title=None,
         )
 
     @pytest.mark.asyncio
@@ -824,7 +802,6 @@
     )
     async def test_error_handling_create_message_async(self, mock_create):
         with pytest.raises(Exception, match="Creation Error"):
-<<<<<<< HEAD
             await self.service.create_assistant_message_async("New message")
 
     def test_init_with_chat_event(self):
@@ -879,27 +856,4 @@
         assert service.user_message_id == "user_msg_id"
         assert service.chat_id == "test_chat"
         assert service.assistant_id == "test_assistant"
-        assert service.user_message_text == "Hello user"
-=======
-            await self.service.create_message_assessment_async(
-                assistant_message_id="test_message",
-                status=MessageAssessmentStatus.DONE,
-                explanation="Test explanation",
-                label=MessageAssessmentLabel.RED,
-                type=MessageAssessmentType.HALLUCINATION,
-            )
-
-    @pytest.mark.asyncio
-    @patch.object(unique_sdk.MessageAssessment, "modify_async", autospec=True)
-    async def test_error_handling_modify_message_assessment_async(self, mock_modify):
-        mock_modify.side_effect = Exception("Modification Error")
-
-        with pytest.raises(Exception, match="Modification Error"):
-            await self.service.modify_message_assessment_async(
-                assistant_message_id="test_message",
-                status=MessageAssessmentStatus.DONE,
-                explanation="Modified explanation",
-                label=MessageAssessmentLabel.GREEN,
-                type=MessageAssessmentType.HALLUCINATION,
-            )
->>>>>>> cb62a53e
+        assert service.user_message_text == "Hello user"