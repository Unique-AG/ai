--- conflicted
+++ resolved
@@ -334,7 +334,6 @@
         assert tool.name == name
 
 
-<<<<<<< HEAD
 def test_language_model_assistant_message_with_parsed_and_refusal():
     """Test that LanguageModelAssistantMessage can handle parsed and refusal fields."""
     # Test with parsed data
@@ -361,7 +360,8 @@
     # Test serialization
     expected = """{"role":"assistant","content":"Test content","parsed":{"key":"value","nested":{"data":123}},"refusal":"I cannot perform this action"}"""
     assert message.model_dump_json(exclude_none=True) == expected
-=======
+
+
 def test_language_model_tool_parameters_dump_from_pydantic():
     class TestParameters(BaseModel):
         param: str = Field(description="A parameter")
@@ -373,9 +373,9 @@
         parameters=TestParameters.model_json_schema(),
     )
 
+    assert isinstance(tool.parameters, LanguageModelToolParameters)
     assert tool.parameters.properties["param"].type == "string"
     assert tool.parameters.properties["param"].description == "A parameter"
     assert tool.parameters.properties["param2"].type == "integer"
     assert tool.parameters.properties["param2"].description == "A parameter"
-    assert tool.parameters.required == ["param", "param2"]
->>>>>>> 3b2bad3b
+    assert tool.parameters.required == ["param", "param2"]