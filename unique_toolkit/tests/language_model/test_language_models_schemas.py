--- conflicted
+++ resolved
@@ -1,8 +1,5 @@
-<<<<<<< HEAD
 import json
 
-=======
->>>>>>> c9805591
 import pytest
 from pydantic import ValidationError
 
@@ -178,7 +175,6 @@
     )
     print(assistant_message, "what are the assistant messages")
 
-<<<<<<< HEAD
     # Ensure the tool_calls are copied and serialized properly
     for tool_call in assistant_message.tool_calls:
         assert isinstance(
@@ -276,7 +272,6 @@
                 required=["param"],
             ),
         )
-=======
         tool_call = choice.message.tool_calls[0]
         assert tool_call.id == "id"
         assert tool_call.type == "type"
@@ -315,5 +310,4 @@
                 ),
             )
 
-            assert tool.name == name
->>>>>>> c9805591
+            assert tool.name == name