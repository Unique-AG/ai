--- conflicted
+++ resolved
@@ -7,7 +7,10 @@
 
 from tests.test_obj_factory import get_event_obj
 from unique_toolkit.content.schemas import ContentChunk
-from unique_toolkit.language_model.functions import _prepare_completion_params_util
+from unique_toolkit.language_model.functions import (
+    _add_response_format_to_options,
+    _prepare_completion_params_util,
+)
 from unique_toolkit.language_model.infos import LanguageModelName
 from unique_toolkit.language_model.schemas import (
     LanguageModelMessage,
@@ -508,19 +511,10 @@
         model_name = LanguageModelName.AZURE_GPT_4_TURBO_1106
         temperature = 0.5
 
-<<<<<<< HEAD
         options, model, messages_dict, search_context = _prepare_completion_params_util(
             messages=messages,
             model_name=model_name,
             temperature=temperature,
-=======
-        options, model, messages_dict, search_context = (
-            self.service._prepare_completion_params_util(
-                messages=messages,
-                model_name=model_name,
-                temperature=temperature,
-            )
->>>>>>> e6b6029a
         )
 
         assert options == {"temperature": 0.5}
@@ -532,23 +526,12 @@
         messages = LanguageModelMessages([])
         other_options = {"max_tokens": 100, "top_p": 0.9}
 
-<<<<<<< HEAD
         options, model, messages_dict, search_context = _prepare_completion_params_util(
             messages=messages,
             model_name="custom_model",
             temperature=0.7,
             tools=[mock_tool],
             other_options=other_options,
-=======
-        options, model, messages_dict, search_context = (
-            self.service._prepare_completion_params_util(
-                messages=messages,
-                model_name="custom_model",
-                temperature=0.7,
-                tools=[mock_tool],
-                other_options=other_options,
-            )
->>>>>>> e6b6029a
         )
 
         expected_options = {
@@ -727,7 +710,7 @@
 
     def test_add_output_schema_from_pydantic_enforce_schema(self):
         options = {}
-        options = LanguageModelService._add_response_format_to_options(
+        options = _add_response_format_to_options(
             options, PydanticModel, structured_output_enforce_schema=True
         )
         assert options["responseFormat"] == {
@@ -741,7 +724,7 @@
 
     def test_add_output_schema_from_pydantic_no_enforce_schema(self):
         options = {}
-        options = LanguageModelService._add_response_format_to_options(
+        options = _add_response_format_to_options(
             options, PydanticModel, structured_output_enforce_schema=False
         )
         assert options["responseFormat"] == {
