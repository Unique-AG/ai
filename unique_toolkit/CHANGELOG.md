--- conflicted
+++ resolved
@@ -5,17 +5,15 @@
 The format is based on [Keep a Changelog](https://keepachangelog.com/en/1.0.0/), 
 and this project adheres to [Semantic Versioning](https://semver.org/spec/v2.0.0.html).
 
-<<<<<<< HEAD
-## [0.5.50] - 2025-02-01
+## [0.5.52] - 2025-02-01
 - Add `MessageAssessment` schemas and functions to `ChatService` to handle message assessments.
 - Fix `LanguageModelService.complete_async_util` to use the correct async method.
-=======
+
 ## [0.5.51] - 2025-01-30
 - Add missing structured output arguments in complete_async
 
 ## [0.5.50] - 2025-01-30
 - Add the possibility to define completion output structure through a pydantic class
->>>>>>> e6b6029a
 
 ## [0.5.49] - 2025-01-24
 - Add `parsed` and `refusal` to `LanguageModelAssistantMessage` to support structured output
