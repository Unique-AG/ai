# Changelog

All notable changes to this project will be documented in this file.

The format is based on [Keep a Changelog](https://keepachangelog.com/en/1.0.0/), 
and this project adheres to [Semantic Versioning](https://semver.org/spec/v2.0.0.html).

<<<<<<< HEAD
## [0.6.0] - 2024-12-17
- remove the `Event` dependency from `LanguageModelService`
- move SDK calls to `unique_toolkit.language_model.functions`
- ...
=======
## [0.5.45] - 2025-01-03
- Added `ShortTermMemoryService` class to handle short term memory.

## [0.5.44] - 2024-12-18
- Add `event_constructor` to `verify_signature_and_construct_event` to allow for custom event construction.
>>>>>>> b9c19090

## [0.5.43] - 2024-12-13
- Add `Prompt` class to handle templated prompts that can be formatted into LanguageModelSystemMessage and LanguageModelUserMessage.

## [0.5.42] - 2024-12-11
- Update `LanguageModelTokenLimits` with fix avoiding floats for token

## [0.5.41] - 2024-12-11
- Update `LanguageModelTokenLimits` includes a fraction_input now to always have input/output token limits available.

## [0.5.40] - 2024-12-11
- Add `other_options` to `LanguageModelService.complete`, `LanguageModelService.complete_async`, `LanguageModelService.stream_complete` and `LanguageModelService.stream_complete_async`

## [0.5.39] - 2024-12-09
- Add `contentIds` to `Search.create` and `Search.create_async`
- Use `metadata_filter` from event in `ContentService.search_content_chunks` and `ContentService.async_search_content_chunks` as default.

## [0.5.38] - 2024-11-26
- Added string representation to `LanguageModelMessage` and `LanguageModelMessages` class

## [0.5.37] - 2024-11-26
- `content` parameter in `ChatService.modify_assistant_message` and `ChatService.modify_assistant_message_async` is now optional
- Added optional parameter `original_content` to `ChatService.modify_assistant_message` and `ChatService.modify_assistant_message_async`
- Added optional parameter `original_content` to `ChatService.create_assistant_message` and `ChatService.create_assistant_message_async`

## [0.5.36] - 2024-11-19
- Add possibility to return the response from the download file from chat request
- Add possibility to not specify a filename and use filename from response headers

## [0.5.35] - 2024-11-18
- Add the possibilty to upload files without triggering ingestion by setting `skip_ingestion` to `True` in `ContentService.upload_content`

## [0.5.34] - 2024-11-15
- Add `content_id_to_translate` to `EventAdditionalParameters`

## [0.5.33] - 2024-10-30
- Force randomizing tool_call_id. This is helpful to better identify the tool_calls.

## [0.5.32] - 2024-10-30
- Extending `LanguageModelName` with GPT-4o-2024-0806. This model is invoked using `AZURE_GPT_4o_2024_0806`.

## [0.5.31] - 2024-10-29
- Adding support for function calling. Assistant message for tool calls can be directly created with `LanguageModelFunctionCall.create_assistant_message_from_tool_calls`. Better separation of schemas for different types of `LanguageModelMessages`.

## [0.5.30] - 2024-10-28
- Correctly use `temperature` parameter in `LanguageModelService.complete` and `LanguageModelService.complete_async` methods

## [0.5.29] - 2024-10-28
- Allow numbers in `LanguageModelTool` name

## [0.5.28] - 2024-10-23
- Correctly use `temperature` parameter in `LanguageModelService.stream_complete` and `LanguageModelService.stream_complete_async` methods

## [0.5.27] - 2024-10-22
- Add encoder_name to to language model info
- Verify tool name for `LanguageModelTool` to conform with frontent requirements.
- Add `search_on_chat` to `ContentService`

## [0.5.26] - 2024-10-16
- Bump `unique_sdk` version

## [0.5.25] - 2024-09-26
- Add `evaluators` for hallucination and context relevancy evaluation

## [0.5.24] - 2024-09-26
- Add `originalText` to `_construct_message_modify_params` and `_construct_message_create_params`. This addition makes sure that the `originalText` on the database is populated with the `text`

## [0.5.23] - 2024-09-23
- Add `set_completed_at` as a boolen parameter to the following functions: `modify_user_message`, `modify_user_message_async`, `modify_assistant_message`, `modify_assistant_message_async`, `create_assistant_message` and `create_assistant_message`. This parameter allows the `completedAt` timestamp on the database to be updated when set to True.

## [0.5.22] - 2024-09-17
- Add `LanguageModelToolMessage` as additional `LanguageModelMessage`

## [0.5.21] - 2024-09-16
- Add `tool` as new role to `ChatMessage`, as well as `tool_calls` and `tool_call_id` as additional parameters

## [0.5.20] - 2024-09-16
- `LanguageModelService` now supports complete_util_async that can be called without instantiating the class, currently being used in the Hallucination service and evaluation API

## [0.5.19] - 2024-09-11
- `LanguageModelMessage` now supports content as a list of dictionary. Useful when adding image_url content along user message. 

## [0.5.18] - 2024-09-03
- Adds option to use `metadata_filter` with search.
- Adds `user_metadata`, `tool_parameters` and `metadata_filter` to `EventPayload`.
- Adds `update_debug_info` and `modify_user_message` (and the corresponding `async` variants) to `ChatService`.

## [0.5.17] - 2024-08-30
- Add option to initiate `LanguageModel` with a string.
- Add option to call `LanguageModelService` functions also with a string instead of `LanguageModelName` enum for parameter `model_name`.

## [0.5.16] - 2024-08-29
- Fix `ContentService.upload_content` function.

## [0.5.15] - 2024-08-27
- Possibility to specify root directory in `ContentService.download_content`

## [0.5.14] - 2024-08-26
- Add AZURE_GPT_4o_MINI_2024_0718 to language model infos

## [0.5.13] - 2024-08-19
- Added `items` to `LanguageModelToolParameterProperty` schema to add support for parameters with list types.
- Added `returns` to `LanguageModelTool` schema to describe the return types of tool calls.

## [0.5.12] - 2024-08-7
- added `completedAt` datetime to `unique_sdk.Message.modify` and `unique_sdk.Message.modify_async`
- added `original_text` and `language` to `EventUserMessage`

## [0.5.11] - 2024-08-6
- made all domain specific functions and classes directly importable from `unique_toolkit.[DOMAIN_NAME]`
- renamed `RerankerConfig` to `ContentRerankerConfig`
- renamed `get_cosine_similarity` to `calculate_cosine_similarity` and moved it to `unique_toolkit.embedding.utils`
- moved `calculate_tokens` from `unique_toolkit.content.utils` to `unique_toolkit.embedding.utils`
- disabled deprecation warning in `LanguageModel`
- added `additional_parameters` to event
- removed `ChatState` and use `Event` instead

## [0.5.10] - 2024-08-6
- fix content schema

## [0.5.9] - 2024-08-6
- added `created_at` and `updated_at` to content schema

## [0.5.8] - 2024-08-1
- `RerankerConfig` serialization alias added

## [0.5.7] - 2024-07-31
- Replace mocked async service calls with async calls in `unique_sdk` 
- Change async methods name from `async_*` to `*_async`
- Remove `chat_only` and `scope_ids` attributes from `ChatState` class
- Replace `AsyncExecutor` by simpler utility function `run_async_tasks_parallel`

## [0.5.6] - 2024-07-30
- Bug fix: `ContentService.search_content_chunks` and it's `async` equivalent now accept `None` as a valid parameter value for `scope_ids`.

## [0.5.5] - 2024-07-30
- Added parameters to `ContentService.search_content_chunks` and `ContentService.async_search_content_chunks`
  - `reranker_config` to optinally rerank the search results
  - `search_language` to specify a language for full-text-search

## [0.5.4] - 2024-07-26
- correct ChatMessage schema

## [0.5.3] - 2024-07-25
- downgrade numpy version to ^1.26.4 to be compatible with langchain libraries (require numpy<2.0)

## [0.5.2] - 2024-07-25
- correct event schema

## [0.5.1] - 2024-07-23
- correct documentation

## [0.5.0] - 2024-07-23
### Added
- Added `unique_toolkit.app` module with the following components:
  - `init_logging.py` for initializing the logger.
  - `init_sdk.py` for initializing the SDK with environment variables.
  - `schemas.py` containing the Event schema.
  - `verification.py` for verifying the endpoint secret and constructing the event.

- Added `unique_toolkit.chat` module with the following components:
  - `state.py` containing the `ChatState` class.
  - `service.py` containing the `ChatService` class for managing chat interactions.
  - `schemas.py` containing relevant schemas such as `ChatMessage`.
  - `utils.py` with utility functions for chat interactions.

- Added `unique_toolkit.content` module with the following components:
  - `service.py` containing the `ContentService` class for interacting with content.
  - `schemas.py` containing relevant schemas such as `Content` and `ContentChunk`.
  - `utils.py` with utility functions for manipulating content objects.

- Added `unique_toolkit.embedding` module with the following components:
  - `service.py` containing the `EmbeddingService` class for working with embeddings.
  - `schemas.py` containing relevant schemas such as `Embeddings`.

- Added `unique_toolkit.language_model` module with the following components:
  - `infos.py` containing information on language models deployed on the Unique platform.
  - `service.py` containing the `LanguageModelService` class for interacting with language models.
  - `schemas.py` containing relevant schemas such as `LanguageModelResponse`.
  - `utils.py` with utility functions for parsing language model output.

## [0.0.2] - 2024-07-10
- Initial release of `unique_toolkit`.<|MERGE_RESOLUTION|>--- conflicted
+++ resolved
@@ -5,18 +5,15 @@
 The format is based on [Keep a Changelog](https://keepachangelog.com/en/1.0.0/), 
 and this project adheres to [Semantic Versioning](https://semver.org/spec/v2.0.0.html).
 
-<<<<<<< HEAD
 ## [0.6.0] - 2024-12-17
 - remove the `Event` dependency from `LanguageModelService`
 - move SDK calls to `unique_toolkit.language_model.functions`
 - ...
-=======
 ## [0.5.45] - 2025-01-03
 - Added `ShortTermMemoryService` class to handle short term memory.
 
 ## [0.5.44] - 2024-12-18
 - Add `event_constructor` to `verify_signature_and_construct_event` to allow for custom event construction.
->>>>>>> b9c19090
 
 ## [0.5.43] - 2024-12-13
 - Add `Prompt` class to handle templated prompts that can be formatted into LanguageModelSystemMessage and LanguageModelUserMessage.
