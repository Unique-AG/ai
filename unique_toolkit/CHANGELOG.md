# Changelog

All notable changes to this project will be documented in this file.

The format is based on [Keep a Changelog](https://keepachangelog.com/en/1.0.0/), 
and this project adheres to [Semantic Versioning](https://semver.org/spec/v2.0.0.html).

## [0.8.12] - 2025-08-18
<<<<<<< HEAD
- Adding initial versions of
  - Evaluation Manager
  - History Manager
  - Postprocessor Manager
  - Thinking Manager
- Updated tool manager
=======
- Fix no tool call respoonse in ChatMessage -> Open Ai messages translation
- Add simple append method to OpenAIMessageBuilder
>>>>>>> f3017ac0

## [0.8.11] - 2025-08-15
- Fix no tool call respoonse in ChatMessage -> Open Ai messages translation
- Add simple append method to OpenAIMessageBuilder

## [0.8.10] - 2025-08-15
- Add min and max temperature to `LanguageModelInfo`: temperature will be clamped to the min and max temperature
- Add default options to `LanguageModelInfo`: These are used by default

## [0.8.9] - 2025-08-15
- Reduce input token limits for `ANTHROPIC_CLAUDE_3_7_SONNET_THINKING`, `ANTHROPIC_CLAUDE_3_7_SONNET`, `ANTHROPIC_CLAUDE_OPUS_4` and `ANTHROPIC_CLAUDE_SONNET_4` to 180_000 from 200_000

## [0.8.8] - 2025-08-11
- Make chat service openai stream response openai compatible 
- Make `ChatMessage` openai compatible

## [0.8.7] - 2025-08-11
- Make chat service openai compatible
- Fix some bugs
- Make OpenAIMessageBuilder more congruent to MessageBuilder

## [0.8.6] - 2025-08-11
- Add GPT-5, GPT-5_MINI, GPT-5_NANO, GPT-5_CHAT to supported models list

## [0.8.5] - 2025-08-06
- Refactored tools to be in the tool-kit

## [0.8.4] - 2025-08-06
- Make unique settings compatible with legacy environment variables

## [0.8.3] - 2025-08-05
- Expose threshold field for search.

## [0.8.2] - 2025-08-05
- Implement overloads for services for clearer dev experience
- Proper typing for SSE event handling
- Enhanced unique settings. Expose usage of default values in logs
- SDK Initialization from unique settings
- Add utilities for to run llm/agent flows for devs

## [0.8.1] - 2025-08-05
- Bump SDK version to support the latest features.

## [0.8.0] - 2025-08-04
- Add MCP support

## [0.7.42] - 2025-08-01
- Added tool definitions

## [0.7.41] - 2025-07-31
- Add new chat event attribute indicating tools disabled on a company level

## [0.7.40] - 2025-07-30
- Remove `GEMINI_2_5_FLASH_PREVIEW_0417` model

## [0.7.39] - 2025-07-28
- Implement utitilites to work with openai client
- Implement utitilites to work with langchain llm 

## [0.7.38] - 2025-07-25
- Fix issues with secret strings in settings

## [0.7.36] - 2025-07-25
- Fix issues with settings
- Add testing to unique settings

## [0.7.35] - 2025-07-23
- Bump version of SDK to have access to the latest features and fixes

## [0.7.34] - 2025-05-30
- Fix incorrect mapping in `ContentService` for the `search_content` function when mapping into `ContentChunk` object

## [0.7.33] - 2025-06-25
- Update reference post-processing

## [0.7.32] - 2025-06-24
- Create `classmethod` for `LanguageModelMessages` to load raw messages to root

## [0.7.31] - 2025-06-19
- Add typings to references in payload from `LanguageModelStreamResponseMessage` 
- Add `original_index` to the base reference to reflect updated api

## [0.7.30] - 2025-06-20
- Adding litellm models `litellm:gemini-2-5-flash`, `gemini-2-5-flash-lite-preview-06-17`, `litellm:gemini-2-5-pro`, `litellm:gemini-2-5-pro-preview-06-05`

## [0.7.29] - 2025-06-19
- Fix typehintin in services
- Error on invalid initialization

## [0.7.28] - 2025-06-17
- Revert default factory change on `ChatEventPayload` for attribute `metadata_filter` due to error in `backend-ingestion` on empty dict

## [0.7.27] - 2025-06-16
- Introduce a protocol for `complete_with_references` to enable testable services
- Rename/Create functions `stream_complete` in chat service and llm service accordingly

## [0.7.26] - 2025-06-05
- Add `scope_rules` to `ChatEventPayload`
- Added `UniqueQL` compiler and pydantic classes for `UniqueQL`. Note this is functionally equivalent but not identical to `UQLOperator` or `UQLCombinator` in `unique_sdk`.

## [0.7.25] - 2025-06-05
- Adding models `AZURE_GPT_41_MINI_2025_0414`, `AZURE_GPT_41_NANO_2025_0414`

## [0.7.24] - 2025-05-30
- Adding litellm model `gemini-2-5-flash-preview-05-20`, `anthropic-claude-sonnet-4` and `anthropic-claude-opus-4`

## [0.7.23] - 2025-05-22
- add encoder for `AZURE_GPT_4o_2024_1120` to be part of the encoder function returns.

## [0.7.22] - 2025-05-22
- `messages` are now always serialized by alias. This affects `LanguageModelService.complete` and `LanguageModelService.complete_async`.

## [0.7.21] - 2025-05-21
- Extend the update the `ChatMessage` object to include the `Reference` object introduced in the public api

## [0.7.20] - 2025-05-21
- Deprecate `LanguageModelTool` and associated models in favor of `LanguageModelToolDescription`

## [0.7.19] - 2025-05-20
- Extend the `MessageBuilder` to allow for appending any `LanguageModelMessage`

## [0.7.18] - 2025-05-20
- Add the possibility to specify metadata when creating or updating a Content.

## [0.7.17] - 2025-05-16
- Change inheritance hierarchy of events for easier deprecation

## [0.7.16] - 2025-05-16
- Add classmethods to create LanguageModelAssistatnMessage from functions and stream response
- Add completion like method to chat
- Add protocol for completion like method

## [0.7.15] - 2025-05-13
- Add the possibility to specify ingestionConfig when creating or updating a Content.

## [0.7.14] - 2025-05-08
- Fix bug not selecting the correct llm
- Add LMI type for flexible init of LanguageModelInfo
- Replace LanguageModel with LanguageModelInfo in hallucination check 

## [0.7.13] - 2025-05-07
- Adding litellm models `litellm:anthropic-claude-3-7-sonnet`, `litellm:anthropic-claude-3-7-sonnet-thinking`, `litellm:gemini-2-0-flash`, `gemini-2-5-flash-preview-04-17` , `litellm:gemini-2-5-pro-exp-03-25`

## [0.7.12] - 2025-05-02
- add `AZURE_o3_2025_0416` and `AZURE_o4_MINI_2025_0416` as part of the models

## [0.7.11] - 2025-04-28
- Removing `STRUCTURED_OUTPUT` capability from `AZURE_GPT_35_TURBO_0125`, `AZURE_GPT_4_TURBO_2024_0409` and `AZURE_GPT_4o_2024_0513`

## [0.7.10] - 2025-04-22
- Deprecate internal variables of services

## [0.7.9] - 2025-04-17
- add `AZURE_GPT_41_2025_0414` as part of the models

## [0.7.8] - 2025-04-08
- add `AZURE_GPT_4o_2024_1120` as part of the models

## [0.7.7] - 2025-04-11
- Add tool choice parameter to chat event payload

## [0.7.6] - 2025-04-08
- De provisioning o1-preview

## [0.7.5] - 2025-04-07
- Skip None values when serializing to json schema for LanguageModelInfo

## [0.7.4] - 2025-03-20
- add `AZURE_GPT_45_PREVIEW_2025_0227` as part of the models

## [0.7.3] - 2025-03-20
- Enable handling tool calls in message builder

## [0.7.2] - 2025-03-17
- HotFix `ContentService.search_content_chunks` to use `chat_id` from event if provided.

## [0.7.1] - 2025-03-11
- Fix Breaking change: `ContentService.search_content_chunks` `ContentService.search_content_chunks` now accepts`chat_id` for the specific to handle chat_only instances

## [0.7.0] - 2025-03-11
- Fix the issue with `ShortTermMemoryService.create_memory_async` adding `self.chat_id` and `self.message_id` as part of the parameter.
- Breaking change: `ContentService.search_content_on_chat` now requires you pass in a `chat_id` for the specific chat instance

## [0.6.9] - 2025-03-11
- Add o1-preview as part of the language model info, make the name consistent across board.

## [0.6.8] - 2025-03-11
- Add `verify_request_and_construct_event` to `verification.py`

## [0.6.7] - 2025-03-10
- Extend language model message builder

## [0.6.6] - 2025-03-10
- Add o1, o1-mini and o3-mini models
- Remove deprecated gpt4 models
- Make token_limits and encoder a required attribute of LanguageModelInfo

## [0.6.5] - 2025-03-04
- Add `upload_content_from_bytes` to `ContentService`
- Add `download_content_to_bytes` to `ContentService`

## [0.6.3] - 2025-02-27
- Simplified imports for services. `from unique_toolkit.language_model import LanguageModelService` -> `from unique_toolkit import LanguageModelService` to reduce number of import lines.

## [0.6.3] - 2025-02-26
- Add `builder` method to `LanguageModelMessages` class

## [0.6.2] - 2025-02-25
- Deprecate `LanguageModel` in favor of `LanguageModelInfo`
- `LanguageModelTokenLimits` properties become mandatory, initialization allows 
  - init with `token_limit` and `fraction_input` or `input_token_limit` and `output_token_limit`
  - only `input_token_limit` and `output_token_limit` are members of model

## [0.6.1] - 2025-02-25
- [BREAKING] `LanguageModelService.stream_complete` and `LanguageModelService.stream_complete_async` are now moved to `ChatService.stream_complete` and `ChatService.stream_complete_async`. Correspondingly `assistant_message_id` and `user_message_id` are removed from `LanguageModelService`.
- Add `create_user_message` and `create_user_message_async` to `ChatService` (similar to `create_assistant_message` and `create_assistant_message_async`)

## [0.6.0] - 2025-02-21
- make for each domain, its base functionality accessible from `functions.py`
- make it possible to instantiate the domain services directly from different event types, inhereted from common `BaseEvent`
- extend the functionalities in the ShortTermMemoryService by adding the `find_latest_memory` and `create_memory` functions for sync and async usage
- remove logger dependency from service classes
- marked deprecated:
  - `from_chat_event` in ShortTermMemoryService, use `ShortTermMemoryService(event=event)` instead
  - `complete_async_util` in LanguageModelService, use `functions.complete_async` instead
  - `stream_complete_async` in LanguageModelService, use `stream_complete_to_chat_async` instead
  - `stream_complete` in LanguageModelService, use `stream_complete_to_chat` instead
  - `Event` and nested schemas in `app`, use `ChatEvent` and `ChatEventUserMessage`, `ChatEventAssistantMessage` and `ChatEventToolMessage` instead

## [0.5.56] - 2025-02-19
- Add `MessageAssessment` title field and change label values

## [0.5.55] - 2025-02-18
- Log `contentId` for better debugging

## [0.5.54] - 2025-02-10
- Add `created_at`, `completed_at`, `updated_at` and `gpt_request` to `ChatMessage` schema.

## [0.5.53] - 2025-02-01
- Correct `MessageAssessment` schemas

## [0.5.52] - 2025-02-01
- Add `MessageAssessment` schemas and functions to `ChatService` to handle message assessments.
- Fix `LanguageModelService.complete_async_util` to use the correct async method.

## [0.5.51] - 2025-01-30
- Add missing structured output arguments in complete_async

## [0.5.50] - 2025-01-30
- Add the possibility to define completion output structure through a pydantic class

## [0.5.49] - 2025-01-24
- Add `parsed` and `refusal` to `LanguageModelAssistantMessage` to support structured output

## [0.5.48] - 2025-01-19
- Added the possibility define tool parameters with a json schema (Useful when generating tool parameters from a pydantic object)

## [0.5.47] - 2025-01-07
- Added a message builder to build language model messages conveniently without importing all different messages.
- Move tool_calls to assistant message as not needed anywhere else.

## [0.5.46] - 2025-01-07
 - Added `AZURE_GPT_35_TURBO_0125` as new model into toolkit.

## [0.5.45] - 2025-01-03
- Added `ShortTermMemoryService` class to handle short term memory.

## [0.5.44] - 2024-12-18
- Add `event_constructor` to `verify_signature_and_construct_event` to allow for custom event construction.

## [0.5.43] - 2024-12-13
- Add `Prompt` class to handle templated prompts that can be formatted into LanguageModelSystemMessage and LanguageModelUserMessage.

## [0.5.42] - 2024-12-11
- Update `LanguageModelTokenLimits` with fix avoiding floats for token

## [0.5.41] - 2024-12-11
- Update `LanguageModelTokenLimits` includes a fraction_input now to always have input/output token limits available.

## [0.5.40] - 2024-12-11
- Add `other_options` to `LanguageModelService.complete`, `LanguageModelService.complete_async`, `LanguageModelService.stream_complete` and `LanguageModelService.stream_complete_async`

## [0.5.39] - 2024-12-09
- Add `contentIds` to `Search.create` and `Search.create_async`
- Use `metadata_filter` from event in `ContentService.search_content_chunks` and `ContentService.async_search_content_chunks` as default.

## [0.5.38] - 2024-11-26
- Added string representation to `LanguageModelMessage` and `LanguageModelMessages` class

## [0.5.37] - 2024-11-26
- `content` parameter in `ChatService.modify_assistant_message` and `ChatService.modify_assistant_message_async` is now optional
- Added optional parameter `original_content` to `ChatService.modify_assistant_message` and `ChatService.modify_assistant_message_async`
- Added optional parameter `original_content` to `ChatService.create_assistant_message` and `ChatService.create_assistant_message_async`

## [0.5.36] - 2024-11-19
- Add possibility to return the response from the download file from chat request
- Add possibility to not specify a filename and use filename from response headers

## [0.5.35] - 2024-11-18
- Add the possibilty to upload files without triggering ingestion by setting `skip_ingestion` to `True` in `ContentService.upload_content`

## [0.5.34] - 2024-11-15
- Add `content_id_to_translate` to `EventAdditionalParameters`

## [0.5.33] - 2024-10-30
- Force randomizing tool_call_id. This is helpful to better identify the tool_calls.

## [0.5.32] - 2024-10-30
- Extending `LanguageModelName` with GPT-4o-2024-0806. This model is invoked using `AZURE_GPT_4o_2024_0806`.

## [0.5.31] - 2024-10-29
- Adding support for function calling. Assistant message for tool calls can be directly created with `LanguageModelFunctionCall.create_assistant_message_from_tool_calls`. Better separation of schemas for different types of `LanguageModelMessages`.

## [0.5.30] - 2024-10-28
- Correctly use `temperature` parameter in `LanguageModelService.complete` and `LanguageModelService.complete_async` methods

## [0.5.29] - 2024-10-28
- Allow numbers in `LanguageModelTool` name

## [0.5.28] - 2024-10-23
- Correctly use `temperature` parameter in `LanguageModelService.stream_complete` and `LanguageModelService.stream_complete_async` methods

## [0.5.27] - 2024-10-22
- Add encoder_name to to language model info
- Verify tool name for `LanguageModelTool` to conform with frontent requirements.
- Add `search_on_chat` to `ContentService`

## [0.5.26] - 2024-10-16
- Bump `unique_sdk` version

## [0.5.25] - 2024-09-26
- Add `evaluators` for hallucination and context relevancy evaluation

## [0.5.24] - 2024-09-26
- Add `originalText` to `_construct_message_modify_params` and `_construct_message_create_params`. This addition makes sure that the `originalText` on the database is populated with the `text`

## [0.5.23] - 2024-09-23
- Add `set_completed_at` as a boolen parameter to the following functions: `modify_user_message`, `modify_user_message_async`, `modify_assistant_message`, `modify_assistant_message_async`, `create_assistant_message` and `create_assistant_message`. This parameter allows the `completedAt` timestamp on the database to be updated when set to True.

## [0.5.22] - 2024-09-17
- Add `LanguageModelToolMessage` as additional `LanguageModelMessage`

## [0.5.21] - 2024-09-16
- Add `tool` as new role to `ChatMessage`, as well as `tool_calls` and `tool_call_id` as additional parameters

## [0.5.20] - 2024-09-16
- `LanguageModelService` now supports complete_util_async that can be called without instantiating the class, currently being used in the Hallucination service and evaluation API

## [0.5.19] - 2024-09-11
- `LanguageModelMessage` now supports content as a list of dictionary. Useful when adding image_url content along user message. 

## [0.5.18] - 2024-09-03
- Adds option to use `metadata_filter` with search.
- Adds `user_metadata`, `tool_parameters` and `metadata_filter` to `EventPayload`.
- Adds `update_debug_info` and `modify_user_message` (and the corresponding `async` variants) to `ChatService`.

## [0.5.17] - 2024-08-30
- Add option to initiate `LanguageModel` with a string.
- Add option to call `LanguageModelService` functions also with a string instead of `LanguageModelName` enum for parameter `model_name`.

## [0.5.16] - 2024-08-29
- Fix `ContentService.upload_content` function.

## [0.5.15] - 2024-08-27
- Possibility to specify root directory in `ContentService.download_content`

## [0.5.14] - 2024-08-26
- Add AZURE_GPT_4o_MINI_2024_0718 to language model infos

## [0.5.13] - 2024-08-19
- Added `items` to `LanguageModelToolParameterProperty` schema to add support for parameters with list types.
- Added `returns` to `LanguageModelTool` schema to describe the return types of tool calls.

## [0.5.12] - 2024-08-7
- added `completedAt` datetime to `unique_sdk.Message.modify` and `unique_sdk.Message.modify_async`
- added `original_text` and `language` to `EventUserMessage`

## [0.5.11] - 2024-08-6
- made all domain specific functions and classes directly importable from `unique_toolkit.[DOMAIN_NAME]`
- renamed `RerankerConfig` to `ContentRerankerConfig`
- renamed `get_cosine_similarity` to `calculate_cosine_similarity` and moved it to `unique_toolkit.embedding.utils`
- moved `calculate_tokens` from `unique_toolkit.content.utils` to `unique_toolkit.embedding.utils`
- disabled deprecation warning in `LanguageModel`
- added `additional_parameters` to event
- removed `ChatState` and use `Event` instead

## [0.5.10] - 2024-08-6
- fix content schema

## [0.5.9] - 2024-08-6
- added `created_at` and `updated_at` to content schema

## [0.5.8] - 2024-08-1
- `RerankerConfig` serialization alias added

## [0.5.7] - 2024-07-31
- Replace mocked async service calls with async calls in `unique_sdk` 
- Change async methods name from `async_*` to `*_async`
- Remove `chat_only` and `scope_ids` attributes from `ChatState` class
- Replace `AsyncExecutor` by simpler utility function `run_async_tasks_parallel`

## [0.5.6] - 2024-07-30
- Bug fix: `ContentService.search_content_chunks` and it's `async` equivalent now accept `None` as a valid parameter value for `scope_ids`.

## [0.5.5] - 2024-07-30
- Added parameters to `ContentService.search_content_chunks` and `ContentService.async_search_content_chunks`
  - `reranker_config` to optinally rerank the search results
  - `search_language` to specify a language for full-text-search

## [0.5.4] - 2024-07-26
- correct ChatMessage schema

## [0.5.3] - 2024-07-25
- downgrade numpy version to ^1.26.4 to be compatible with langchain libraries (require numpy<2.0)

## [0.5.2] - 2024-07-25
- correct event schema

## [0.5.1] - 2024-07-23
- correct documentation

## [0.5.0] - 2024-07-23
### Added
- Added `unique_toolkit.app` module with the following components:
  - `init_logging.py` for initializing the logger.
  - `init_sdk.py` for initializing the SDK with environment variables.
  - `schemas.py` containing the Event schema.
  - `verification.py` for verifying the endpoint secret and constructing the event.

- Added `unique_toolkit.chat` module with the following components:
  - `state.py` containing the `ChatState` class.
  - `service.py` containing the `ChatService` class for managing chat interactions.
  - `schemas.py` containing relevant schemas such as `ChatMessage`.
  - `utils.py` with utility functions for chat interactions.

- Added `unique_toolkit.content` module with the following components:
  - `service.py` containing the `ContentService` class for interacting with content.
  - `schemas.py` containing relevant schemas such as `Content` and `ContentChunk`.
  - `utils.py` with utility functions for manipulating content objects.

- Added `unique_toolkit.embedding` module with the following components:
  - `service.py` containing the `EmbeddingService` class for working with embeddings.
  - `schemas.py` containing relevant schemas such as `Embeddings`.

- Added `unique_toolkit.language_model` module with the following components:
  - `infos.py` containing information on language models deployed on the Unique platform.
  - `service.py` containing the `LanguageModelService` class for interacting with language models.
  - `schemas.py` containing relevant schemas such as `LanguageModelResponse`.
  - `utils.py` with utility functions for parsing language model output.

## [0.0.2] - 2024-07-10
- Initial release of `unique_toolkit`.<|MERGE_RESOLUTION|>--- conflicted
+++ resolved
@@ -6,17 +6,16 @@
 and this project adheres to [Semantic Versioning](https://semver.org/spec/v2.0.0.html).
 
 ## [0.8.12] - 2025-08-18
-<<<<<<< HEAD
 - Adding initial versions of
   - Evaluation Manager
   - History Manager
   - Postprocessor Manager
   - Thinking Manager
 - Updated tool manager
-=======
+
+## [0.8.13] - 2025-08-18
 - Fix no tool call respoonse in ChatMessage -> Open Ai messages translation
 - Add simple append method to OpenAIMessageBuilder
->>>>>>> f3017ac0
 
 ## [0.8.11] - 2025-08-15
 - Fix no tool call respoonse in ChatMessage -> Open Ai messages translation
