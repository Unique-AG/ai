# Changelog

All notable changes to this project will be documented in this file.

The format is based on [Keep a Changelog](https://keepachangelog.com/en/1.0.0/), 
and this project adheres to [Semantic Versioning](https://semver.org/spec/v2.0.0.html).

<<<<<<< HEAD
## [0.7.7] - 2025-04-08
- add `AZURE_GPT_4o_2024_1120` as part of the models
=======

## [0.7.7] - 2025-04-11
- Add tool choice parameter to chat event payload
>>>>>>> 8b3f6c2d

## [0.7.6] - 2025-04-08
- De provisioning o1-preview

## [0.7.5] - 2025-04-07
- Skip None values when serializing to json schema for LanguageModelInfo

## [0.7.4] - 2025-03-20
- add `AZURE_GPT_45_PREVIEW_2025_0227` as part of the models

## [0.7.3] - 2025-03-20
- Enable handling tool calls in message builder

## [0.7.2] - 2025-03-17
- HotFix `ContentService.search_content_chunks` to use `chat_id` from event if provided.

## [0.7.1] - 2025-03-11
- Fix Breaking change: `ContentService.search_content_chunks` `ContentService.search_content_chunks` now accepts`chat_id` for the specific to handle chat_only instances

## [0.7.0] - 2025-03-11
- Fix the issue with `ShortTermMemoryService.create_memory_async` adding `self.chat_id` and `self.message_id` as part of the parameter.
- Breaking change: `ContentService.search_content_on_chat` now requires you pass in a `chat_id` for the specific chat instance

## [0.6.9] - 2025-03-11
- Add o1-preview as part of the language model info, make the name consistent across board.

## [0.6.8] - 2025-03-11
- Add `verify_request_and_construct_event` to `verification.py`

## [0.6.7] - 2025-03-10
- Extend language model message builder

## [0.6.6] - 2025-03-10
- Add o1, o1-mini and o3-mini models
- Remove deprecated gpt4 models
- Make token_limits and encoder a required attribute of LanguageModelInfo

## [0.6.5] - 2025-03-04
- Add `upload_content_from_bytes` to `ContentService`
- Add `download_content_to_bytes` to `ContentService`

## [0.6.3] - 2025-02-27
- Simplified imports for services. `from unique_toolkit.language_model import LanguageModelService` -> `from unique_toolkit import LanguageModelService` to reduce number of import lines.

## [0.6.3] - 2025-02-26
- Add `builder` method to `LanguageModelMessages` class

## [0.6.2] - 2025-02-25
- Deprecate `LanguageModel` in favor of `LanguageModelInfo`
- `LanguageModelTokenLimits` properties become mandatory, initialization allows 
  - init with `token_limit` and `fraction_input` or `input_token_limit` and `output_token_limit`
  - only `input_token_limit` and `output_token_limit` are members of model

## [0.6.1] - 2025-02-25
- [BREAKING] `LanguageModelService.stream_complete` and `LanguageModelService.stream_complete_async` are now moved to `ChatService.stream_complete` and `ChatService.stream_complete_async`. Correspondingly `assistant_message_id` and `user_message_id` are removed from `LanguageModelService`.
- Add `create_user_message` and `create_user_message_async` to `ChatService` (similar to `create_assistant_message` and `create_assistant_message_async`)

## [0.6.0] - 2025-02-21
- make for each domain, its base functionality accessible from `functions.py`
- make it possible to instantiate the domain services directly from different event types, inhereted from common `BaseEvent`
- extend the functionalities in the ShortTermMemoryService by adding the `find_latest_memory` and `create_memory` functions for sync and async usage
- remove logger dependency from service classes
- marked deprecated:
  - `from_chat_event` in ShortTermMemoryService, use `ShortTermMemoryService(event=event)` instead
  - `complete_async_util` in LanguageModelService, use `functions.complete_async` instead
  - `stream_complete_async` in LanguageModelService, use `stream_complete_to_chat_async` instead
  - `stream_complete` in LanguageModelService, use `stream_complete_to_chat` instead
  - `Event` and nested schemas in `app`, use `ChatEvent` and `ChatEventUserMessage`, `ChatEventAssistantMessage` and `ChatEventToolMessage` instead

## [0.5.56] - 2025-02-19
- Add `MessageAssessment` title field and change label values

## [0.5.55] - 2025-02-18
- Log `contentId` for better debugging

## [0.5.54] - 2025-02-10
- Add `created_at`, `completed_at`, `updated_at` and `gpt_request` to `ChatMessage` schema.

## [0.5.53] - 2025-02-01
- Correct `MessageAssessment` schemas

## [0.5.52] - 2025-02-01
- Add `MessageAssessment` schemas and functions to `ChatService` to handle message assessments.
- Fix `LanguageModelService.complete_async_util` to use the correct async method.

## [0.5.51] - 2025-01-30
- Add missing structured output arguments in complete_async

## [0.5.50] - 2025-01-30
- Add the possibility to define completion output structure through a pydantic class

## [0.5.49] - 2025-01-24
- Add `parsed` and `refusal` to `LanguageModelAssistantMessage` to support structured output

## [0.5.48] - 2025-01-19
- Added the possibility define tool parameters with a json schema (Useful when generating tool parameters from a pydantic object)

## [0.5.47] - 2025-01-07
- Added a message builder to build language model messages conveniently without importing all different messages.
- Move tool_calls to assistant message as not needed anywhere else.

## [0.5.46] - 2025-01-07
 - Added `AZURE_GPT_35_TURBO_0125` as new model into toolkit.

## [0.5.45] - 2025-01-03
- Added `ShortTermMemoryService` class to handle short term memory.

## [0.5.44] - 2024-12-18
- Add `event_constructor` to `verify_signature_and_construct_event` to allow for custom event construction.

## [0.5.43] - 2024-12-13
- Add `Prompt` class to handle templated prompts that can be formatted into LanguageModelSystemMessage and LanguageModelUserMessage.

## [0.5.42] - 2024-12-11
- Update `LanguageModelTokenLimits` with fix avoiding floats for token

## [0.5.41] - 2024-12-11
- Update `LanguageModelTokenLimits` includes a fraction_input now to always have input/output token limits available.

## [0.5.40] - 2024-12-11
- Add `other_options` to `LanguageModelService.complete`, `LanguageModelService.complete_async`, `LanguageModelService.stream_complete` and `LanguageModelService.stream_complete_async`

## [0.5.39] - 2024-12-09
- Add `contentIds` to `Search.create` and `Search.create_async`
- Use `metadata_filter` from event in `ContentService.search_content_chunks` and `ContentService.async_search_content_chunks` as default.

## [0.5.38] - 2024-11-26
- Added string representation to `LanguageModelMessage` and `LanguageModelMessages` class

## [0.5.37] - 2024-11-26
- `content` parameter in `ChatService.modify_assistant_message` and `ChatService.modify_assistant_message_async` is now optional
- Added optional parameter `original_content` to `ChatService.modify_assistant_message` and `ChatService.modify_assistant_message_async`
- Added optional parameter `original_content` to `ChatService.create_assistant_message` and `ChatService.create_assistant_message_async`

## [0.5.36] - 2024-11-19
- Add possibility to return the response from the download file from chat request
- Add possibility to not specify a filename and use filename from response headers

## [0.5.35] - 2024-11-18
- Add the possibilty to upload files without triggering ingestion by setting `skip_ingestion` to `True` in `ContentService.upload_content`

## [0.5.34] - 2024-11-15
- Add `content_id_to_translate` to `EventAdditionalParameters`

## [0.5.33] - 2024-10-30
- Force randomizing tool_call_id. This is helpful to better identify the tool_calls.

## [0.5.32] - 2024-10-30
- Extending `LanguageModelName` with GPT-4o-2024-0806. This model is invoked using `AZURE_GPT_4o_2024_0806`.

## [0.5.31] - 2024-10-29
- Adding support for function calling. Assistant message for tool calls can be directly created with `LanguageModelFunctionCall.create_assistant_message_from_tool_calls`. Better separation of schemas for different types of `LanguageModelMessages`.

## [0.5.30] - 2024-10-28
- Correctly use `temperature` parameter in `LanguageModelService.complete` and `LanguageModelService.complete_async` methods

## [0.5.29] - 2024-10-28
- Allow numbers in `LanguageModelTool` name

## [0.5.28] - 2024-10-23
- Correctly use `temperature` parameter in `LanguageModelService.stream_complete` and `LanguageModelService.stream_complete_async` methods

## [0.5.27] - 2024-10-22
- Add encoder_name to to language model info
- Verify tool name for `LanguageModelTool` to conform with frontent requirements.
- Add `search_on_chat` to `ContentService`

## [0.5.26] - 2024-10-16
- Bump `unique_sdk` version

## [0.5.25] - 2024-09-26
- Add `evaluators` for hallucination and context relevancy evaluation

## [0.5.24] - 2024-09-26
- Add `originalText` to `_construct_message_modify_params` and `_construct_message_create_params`. This addition makes sure that the `originalText` on the database is populated with the `text`

## [0.5.23] - 2024-09-23
- Add `set_completed_at` as a boolen parameter to the following functions: `modify_user_message`, `modify_user_message_async`, `modify_assistant_message`, `modify_assistant_message_async`, `create_assistant_message` and `create_assistant_message`. This parameter allows the `completedAt` timestamp on the database to be updated when set to True.

## [0.5.22] - 2024-09-17
- Add `LanguageModelToolMessage` as additional `LanguageModelMessage`

## [0.5.21] - 2024-09-16
- Add `tool` as new role to `ChatMessage`, as well as `tool_calls` and `tool_call_id` as additional parameters

## [0.5.20] - 2024-09-16
- `LanguageModelService` now supports complete_util_async that can be called without instantiating the class, currently being used in the Hallucination service and evaluation API

## [0.5.19] - 2024-09-11
- `LanguageModelMessage` now supports content as a list of dictionary. Useful when adding image_url content along user message. 

## [0.5.18] - 2024-09-03
- Adds option to use `metadata_filter` with search.
- Adds `user_metadata`, `tool_parameters` and `metadata_filter` to `EventPayload`.
- Adds `update_debug_info` and `modify_user_message` (and the corresponding `async` variants) to `ChatService`.

## [0.5.17] - 2024-08-30
- Add option to initiate `LanguageModel` with a string.
- Add option to call `LanguageModelService` functions also with a string instead of `LanguageModelName` enum for parameter `model_name`.

## [0.5.16] - 2024-08-29
- Fix `ContentService.upload_content` function.

## [0.5.15] - 2024-08-27
- Possibility to specify root directory in `ContentService.download_content`

## [0.5.14] - 2024-08-26
- Add AZURE_GPT_4o_MINI_2024_0718 to language model infos

## [0.5.13] - 2024-08-19
- Added `items` to `LanguageModelToolParameterProperty` schema to add support for parameters with list types.
- Added `returns` to `LanguageModelTool` schema to describe the return types of tool calls.

## [0.5.12] - 2024-08-7
- added `completedAt` datetime to `unique_sdk.Message.modify` and `unique_sdk.Message.modify_async`
- added `original_text` and `language` to `EventUserMessage`

## [0.5.11] - 2024-08-6
- made all domain specific functions and classes directly importable from `unique_toolkit.[DOMAIN_NAME]`
- renamed `RerankerConfig` to `ContentRerankerConfig`
- renamed `get_cosine_similarity` to `calculate_cosine_similarity` and moved it to `unique_toolkit.embedding.utils`
- moved `calculate_tokens` from `unique_toolkit.content.utils` to `unique_toolkit.embedding.utils`
- disabled deprecation warning in `LanguageModel`
- added `additional_parameters` to event
- removed `ChatState` and use `Event` instead

## [0.5.10] - 2024-08-6
- fix content schema

## [0.5.9] - 2024-08-6
- added `created_at` and `updated_at` to content schema

## [0.5.8] - 2024-08-1
- `RerankerConfig` serialization alias added

## [0.5.7] - 2024-07-31
- Replace mocked async service calls with async calls in `unique_sdk` 
- Change async methods name from `async_*` to `*_async`
- Remove `chat_only` and `scope_ids` attributes from `ChatState` class
- Replace `AsyncExecutor` by simpler utility function `run_async_tasks_parallel`

## [0.5.6] - 2024-07-30
- Bug fix: `ContentService.search_content_chunks` and it's `async` equivalent now accept `None` as a valid parameter value for `scope_ids`.

## [0.5.5] - 2024-07-30
- Added parameters to `ContentService.search_content_chunks` and `ContentService.async_search_content_chunks`
  - `reranker_config` to optinally rerank the search results
  - `search_language` to specify a language for full-text-search

## [0.5.4] - 2024-07-26
- correct ChatMessage schema

## [0.5.3] - 2024-07-25
- downgrade numpy version to ^1.26.4 to be compatible with langchain libraries (require numpy<2.0)

## [0.5.2] - 2024-07-25
- correct event schema

## [0.5.1] - 2024-07-23
- correct documentation

## [0.5.0] - 2024-07-23
### Added
- Added `unique_toolkit.app` module with the following components:
  - `init_logging.py` for initializing the logger.
  - `init_sdk.py` for initializing the SDK with environment variables.
  - `schemas.py` containing the Event schema.
  - `verification.py` for verifying the endpoint secret and constructing the event.

- Added `unique_toolkit.chat` module with the following components:
  - `state.py` containing the `ChatState` class.
  - `service.py` containing the `ChatService` class for managing chat interactions.
  - `schemas.py` containing relevant schemas such as `ChatMessage`.
  - `utils.py` with utility functions for chat interactions.

- Added `unique_toolkit.content` module with the following components:
  - `service.py` containing the `ContentService` class for interacting with content.
  - `schemas.py` containing relevant schemas such as `Content` and `ContentChunk`.
  - `utils.py` with utility functions for manipulating content objects.

- Added `unique_toolkit.embedding` module with the following components:
  - `service.py` containing the `EmbeddingService` class for working with embeddings.
  - `schemas.py` containing relevant schemas such as `Embeddings`.

- Added `unique_toolkit.language_model` module with the following components:
  - `infos.py` containing information on language models deployed on the Unique platform.
  - `service.py` containing the `LanguageModelService` class for interacting with language models.
  - `schemas.py` containing relevant schemas such as `LanguageModelResponse`.
  - `utils.py` with utility functions for parsing language model output.

## [0.0.2] - 2024-07-10
- Initial release of `unique_toolkit`.<|MERGE_RESOLUTION|>--- conflicted
+++ resolved
@@ -5,14 +5,11 @@
 The format is based on [Keep a Changelog](https://keepachangelog.com/en/1.0.0/), 
 and this project adheres to [Semantic Versioning](https://semver.org/spec/v2.0.0.html).
 
-<<<<<<< HEAD
-## [0.7.7] - 2025-04-08
+## [0.7.8] - 2025-04-08
 - add `AZURE_GPT_4o_2024_1120` as part of the models
-=======
 
 ## [0.7.7] - 2025-04-11
 - Add tool choice parameter to chat event payload
->>>>>>> 8b3f6c2d
 
 ## [0.7.6] - 2025-04-08
 - De provisioning o1-preview
