--- conflicted
+++ resolved
@@ -5,16 +5,14 @@
 The format is based on [Keep a Changelog](https://keepachangelog.com/en/1.0.0/), 
 and this project adheres to [Semantic Versioning](https://semver.org/spec/v2.0.0.html).
 
-<<<<<<< HEAD
-## [0.5.29] - 2024-10-15
+## [0.5.31] - 2024-10-29
 - Adding support for function calling. Assistant message for tool calls can be directly created with `LanguageModelFunctionCall.create_assistant_message_from_tool_calls`. Better separation of schemas for different types of `LanguageModelMessages`.
-=======
+
 ## [0.5.30] - 2024-10-28
 - Correctly use `temperature` parameter in `LanguageModelService.complete` and `LanguageModelService.complete_async` methods
 
 ## [0.5.29] - 2024-10-28
 - Allow numbers in `LanguageModelTool` name
->>>>>>> c9805591
 
 ## [0.5.28] - 2024-10-23
 - Correctly use `temperature` parameter in `LanguageModelService.stream_complete` and `LanguageModelService.stream_complete_async` methods
