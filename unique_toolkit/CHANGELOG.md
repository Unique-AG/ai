--- conflicted
+++ resolved
@@ -5,16 +5,14 @@
 The format is based on [Keep a Changelog](https://keepachangelog.com/en/1.0.0/), 
 and this project adheres to [Semantic Versioning](https://semver.org/spec/v2.0.0.html).
 
-<<<<<<< HEAD
-## [0.7.4] - 2025-04-04
-- De provisioning o1-preview and o1-mini
-=======
+## [0.7.6] - 2025-04-08
+- De provisioning o1-preview
+
 ## [0.7.5] - 2025-04-07
 - Skip None values when serializing to json schema for LanguageModelInfo
 
 ## [0.7.4] - 2025-03-20
 - add `AZURE_GPT_45_PREVIEW_2025_0227` as part of the models
->>>>>>> c2fbbf58
 
 ## [0.7.3] - 2025-03-20
 - Enable handling tool calls in message builder
