# Changelog

All notable changes to this project will be documented in this file.

The format is based on [Keep a Changelog](https://keepachangelog.com/en/1.0.0/), 
and this project adheres to [Semantic Versioning](https://semver.org/spec/v2.0.0.html).

## [0.5.10] - 2024-08-6
<<<<<<< HEAD
- made all domain specific functions and classes directly importable from `unique_toolkit.[DOMAIN_NAME]`
- renamed `RerankerConfig` to `ContentRerankerConfig`
- renamed `get_cosine_similarity` to `calculate_cosine_similarity` and moved it to `unique_toolkit.embedding.utils`
- moved `calculate_tokens` from `unique_toolkit.content.utils` to `unique_toolkit.embedding.utils`
=======
- fix content schema
>>>>>>> 13a9b534

## [0.5.9] - 2024-08-6
- added `created_at` and `updated_at` to content schema

## [0.5.8] - 2024-08-1
- `RerankerConfig` serialization alias added

## [0.5.7] - 2024-07-31
- Replace mocked async service calls with async calls in `unique_sdk` 
- Change async methods name from `async_*` to `*_async`
- Remove `chat_only` and `scope_ids` attributes from `ChatState` class
- Replace `AsyncExecutor` by simpler utility function `run_async_tasks_parallel`

## [0.5.6] - 2024-07-30
- Bug fix: `ContentService.search_content_chunks` and it's `async` equivalent now accept `None` as a valid parameter value for `scope_ids`.

## [0.5.5] - 2024-07-30
- Added parameters to `ContentService.search_content_chunks` and `ContentService.async_search_content_chunks`
  - `reranker_config` to optinally rerank the search results
  - `search_language` to specify a language for full-text-search

## [0.5.4] - 2024-07-26
- correct ChatMessage schema

## [0.5.3] - 2024-07-25
- downgrade numpy version to ^1.26.4 to be compatible with langchain libraries (require numpy<2.0)

## [0.5.2] - 2024-07-25
- correct event schema

## [0.5.1] - 2024-07-23
- correct documentation

## [0.5.0] - 2024-07-23
### Added
- Added `unique_toolkit.app` module with the following components:
  - `init_logging.py` for initializing the logger.
  - `init_sdk.py` for initializing the SDK with environment variables.
  - `schemas.py` containing the Event schema.
  - `verification.py` for verifying the endpoint secret and constructing the event.

- Added `unique_toolkit.chat` module with the following components:
  - `state.py` containing the `ChatState` class.
  - `service.py` containing the `ChatService` class for managing chat interactions.
  - `schemas.py` containing relevant schemas such as `ChatMessage`.
  - `utils.py` with utility functions for chat interactions.

- Added `unique_toolkit.content` module with the following components:
  - `service.py` containing the `ContentService` class for interacting with content.
  - `schemas.py` containing relevant schemas such as `Content` and `ContentChunk`.
  - `utils.py` with utility functions for manipulating content objects.

- Added `unique_toolkit.embedding` module with the following components:
  - `service.py` containing the `EmbeddingService` class for working with embeddings.
  - `schemas.py` containing relevant schemas such as `Embeddings`.

- Added `unique_toolkit.language_model` module with the following components:
  - `infos.py` containing information on language models deployed on the Unique platform.
  - `service.py` containing the `LanguageModelService` class for interacting with language models.
  - `schemas.py` containing relevant schemas such as `LanguageModelResponse`.
  - `utils.py` with utility functions for parsing language model output.

## [0.0.2] - 2024-07-10
- Initial release of `unique_toolkit`.<|MERGE_RESOLUTION|>--- conflicted
+++ resolved
@@ -5,15 +5,15 @@
 The format is based on [Keep a Changelog](https://keepachangelog.com/en/1.0.0/), 
 and this project adheres to [Semantic Versioning](https://semver.org/spec/v2.0.0.html).
 
-## [0.5.10] - 2024-08-6
-<<<<<<< HEAD
+## [0.5.11] - 2024-08-6
 - made all domain specific functions and classes directly importable from `unique_toolkit.[DOMAIN_NAME]`
 - renamed `RerankerConfig` to `ContentRerankerConfig`
 - renamed `get_cosine_similarity` to `calculate_cosine_similarity` and moved it to `unique_toolkit.embedding.utils`
 - moved `calculate_tokens` from `unique_toolkit.content.utils` to `unique_toolkit.embedding.utils`
-=======
+- disabled deprecation warning in `LanguageModel`
+
+## [0.5.10] - 2024-08-6
 - fix content schema
->>>>>>> 13a9b534
 
 ## [0.5.9] - 2024-08-6
 - added `created_at` and `updated_at` to content schema
