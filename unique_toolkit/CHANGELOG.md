# Changelog

All notable changes to this project will be documented in this file.

The format is based on [Keep a Changelog](https://keepachangelog.com/en/1.0.0/), 
and this project adheres to [Semantic Versioning](https://semver.org/spec/v2.0.0.html).

## [0.5.32] - 2024-10-30
<<<<<<< HEAD
- Force randomizing tool_call_id. This is helpful to better identify the tool_calls.
=======
- Extending `LanguageModelName` with GPT-4o-2024-0806. This model is invoked using `AZURE_GPT_4o_2024_0806`.
>>>>>>> 31e10ce7

## [0.5.31] - 2024-10-29
- Adding support for function calling. Assistant message for tool calls can be directly created with `LanguageModelFunctionCall.create_assistant_message_from_tool_calls`. Better separation of schemas for different types of `LanguageModelMessages`.

## [0.5.30] - 2024-10-28
- Correctly use `temperature` parameter in `LanguageModelService.complete` and `LanguageModelService.complete_async` methods

## [0.5.29] - 2024-10-28
- Allow numbers in `LanguageModelTool` name

## [0.5.28] - 2024-10-23
- Correctly use `temperature` parameter in `LanguageModelService.stream_complete` and `LanguageModelService.stream_complete_async` methods

## [0.5.27] - 2024-10-22
- Add encoder_name to to language model info
- Verify tool name for `LanguageModelTool` to conform with frontent requirements.
- Add `search_on_chat` to `ContentService`

## [0.5.26] - 2024-10-16
- Bump `unique_sdk` version

## [0.5.25] - 2024-09-26
- Add `evaluators` for hallucination and context relevancy evaluation

## [0.5.24] - 2024-09-26
- Add `originalText` to `_construct_message_modify_params` and `_construct_message_create_params`. This addition makes sure that the `originalText` on the database is populated with the `text`

## [0.5.23] - 2024-09-23
- Add `set_completed_at` as a boolen parameter to the following functions: `modify_user_message`, `modify_user_message_async`, `modify_assistant_message`, `modify_assistant_message_async`, `create_assistant_message` and `create_assistant_message`. This parameter allows the `completedAt` timestamp on the database to be updated when set to True.

## [0.5.22] - 2024-09-17
- Add `LanguageModelToolMessage` as additional `LanguageModelMessage`

## [0.5.21] - 2024-09-16
- Add `tool` as new role to `ChatMessage`, as well as `tool_calls` and `tool_call_id` as additional parameters

## [0.5.20] - 2024-09-16
- `LanguageModelService` now supports complete_util_async that can be called without instantiating the class, currently being used in the Hallucination service and evaluation API

## [0.5.19] - 2024-09-11
- `LanguageModelMessage` now supports content as a list of dictionary. Useful when adding image_url content along user message. 

## [0.5.18] - 2024-09-03
- Adds option to use `metadata_filter` with search.
- Adds `user_metadata`, `tool_parameters` and `metadata_filter` to `EventPayload`.
- Adds `update_debug_info` and `modify_user_message` (and the corresponding `async` variants) to `ChatService`.

## [0.5.17] - 2024-08-30
- Add option to initiate `LanguageModel` with a string.
- Add option to call `LanguageModelService` functions also with a string instead of `LanguageModelName` enum for parameter `model_name`.

## [0.5.16] - 2024-08-29
- Fix `ContentService.upload_content` function.

## [0.5.15] - 2024-08-27
- Possibility to specify root directory in `ContentService.download_content`

## [0.5.14] - 2024-08-26
- Add AZURE_GPT_4o_MINI_2024_0718 to language model infos

## [0.5.13] - 2024-08-19
- Added `items` to `LanguageModelToolParameterProperty` schema to add support for parameters with list types.
- Added `returns` to `LanguageModelTool` schema to describe the return types of tool calls.

## [0.5.12] - 2024-08-7
- added `completedAt` datetime to `unique_sdk.Message.modify` and `unique_sdk.Message.modify_async`
- added `original_text` and `language` to `EventUserMessage`

## [0.5.11] - 2024-08-6
- made all domain specific functions and classes directly importable from `unique_toolkit.[DOMAIN_NAME]`
- renamed `RerankerConfig` to `ContentRerankerConfig`
- renamed `get_cosine_similarity` to `calculate_cosine_similarity` and moved it to `unique_toolkit.embedding.utils`
- moved `calculate_tokens` from `unique_toolkit.content.utils` to `unique_toolkit.embedding.utils`
- disabled deprecation warning in `LanguageModel`
- added `additional_parameters` to event
- removed `ChatState` and use `Event` instead

## [0.5.10] - 2024-08-6
- fix content schema

## [0.5.9] - 2024-08-6
- added `created_at` and `updated_at` to content schema

## [0.5.8] - 2024-08-1
- `RerankerConfig` serialization alias added

## [0.5.7] - 2024-07-31
- Replace mocked async service calls with async calls in `unique_sdk` 
- Change async methods name from `async_*` to `*_async`
- Remove `chat_only` and `scope_ids` attributes from `ChatState` class
- Replace `AsyncExecutor` by simpler utility function `run_async_tasks_parallel`

## [0.5.6] - 2024-07-30
- Bug fix: `ContentService.search_content_chunks` and it's `async` equivalent now accept `None` as a valid parameter value for `scope_ids`.

## [0.5.5] - 2024-07-30
- Added parameters to `ContentService.search_content_chunks` and `ContentService.async_search_content_chunks`
  - `reranker_config` to optinally rerank the search results
  - `search_language` to specify a language for full-text-search

## [0.5.4] - 2024-07-26
- correct ChatMessage schema

## [0.5.3] - 2024-07-25
- downgrade numpy version to ^1.26.4 to be compatible with langchain libraries (require numpy<2.0)

## [0.5.2] - 2024-07-25
- correct event schema

## [0.5.1] - 2024-07-23
- correct documentation

## [0.5.0] - 2024-07-23
### Added
- Added `unique_toolkit.app` module with the following components:
  - `init_logging.py` for initializing the logger.
  - `init_sdk.py` for initializing the SDK with environment variables.
  - `schemas.py` containing the Event schema.
  - `verification.py` for verifying the endpoint secret and constructing the event.

- Added `unique_toolkit.chat` module with the following components:
  - `state.py` containing the `ChatState` class.
  - `service.py` containing the `ChatService` class for managing chat interactions.
  - `schemas.py` containing relevant schemas such as `ChatMessage`.
  - `utils.py` with utility functions for chat interactions.

- Added `unique_toolkit.content` module with the following components:
  - `service.py` containing the `ContentService` class for interacting with content.
  - `schemas.py` containing relevant schemas such as `Content` and `ContentChunk`.
  - `utils.py` with utility functions for manipulating content objects.

- Added `unique_toolkit.embedding` module with the following components:
  - `service.py` containing the `EmbeddingService` class for working with embeddings.
  - `schemas.py` containing relevant schemas such as `Embeddings`.

- Added `unique_toolkit.language_model` module with the following components:
  - `infos.py` containing information on language models deployed on the Unique platform.
  - `service.py` containing the `LanguageModelService` class for interacting with language models.
  - `schemas.py` containing relevant schemas such as `LanguageModelResponse`.
  - `utils.py` with utility functions for parsing language model output.

## [0.0.2] - 2024-07-10
- Initial release of `unique_toolkit`.<|MERGE_RESOLUTION|>--- conflicted
+++ resolved
@@ -5,12 +5,11 @@
 The format is based on [Keep a Changelog](https://keepachangelog.com/en/1.0.0/), 
 and this project adheres to [Semantic Versioning](https://semver.org/spec/v2.0.0.html).
 
+## [0.5.33] - 2024-10-30
+- Force randomizing tool_call_id. This is helpful to better identify the tool_calls.
+
 ## [0.5.32] - 2024-10-30
-<<<<<<< HEAD
-- Force randomizing tool_call_id. This is helpful to better identify the tool_calls.
-=======
 - Extending `LanguageModelName` with GPT-4o-2024-0806. This model is invoked using `AZURE_GPT_4o_2024_0806`.
->>>>>>> 31e10ce7
 
 ## [0.5.31] - 2024-10-29
 - Adding support for function calling. Assistant message for tool calls can be directly created with `LanguageModelFunctionCall.create_assistant_message_from_tool_calls`. Better separation of schemas for different types of `LanguageModelMessages`.
