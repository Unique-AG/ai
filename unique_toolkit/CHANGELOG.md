# Changelog

All notable changes to this project will be documented in this file.

The format is based on [Keep a Changelog](https://keepachangelog.com/en/1.0.0/), 
and this project adheres to [Semantic Versioning](https://semver.org/spec/v2.0.0.html).


<<<<<<< HEAD
=======
## [0.8.50] - 2025-09-08
- Minor fix in documentation
- Updated examples

>>>>>>> 7c46c18d
## [0.8.49] - 2025-09-05
- Fixed token reducer now has a safety margin of 10% less did not work.

## [0.8.48] - 2025-09-05
- Add documentation on language models to markdown

## [0.8.47] - 2025-09-05
- Removed old code
- Fixed small bugs in history manager & set the hallucination to use gpt4o as default.

## [0.8.46] - 2025-09-04
- Bugfix for hostname identification inside Unique cluster in `unique_settings.py`

## [0.8.45] - 2025-09-04
- Introduce handoff capability to tools. with the `takes_control()` function.

## [0.8.44] - 2025-09-03
- Refine `EndpointClass` and create `EndpointRequestor`

## [0.8.43] - 2025-09-03
- Add alias for `UniqueSettings` api base `API_BASE`

## [0.8.42] - 2025-09-02
- updated schema of `chunk_relevancy_sorter`

## [0.8.41] - 2025-09-02
- Make A2A tool auto register with tool factory

## [0.8.40] - 2025-09-02
- Add frontend compatible type for pydantic BaseModel types in pydantic BaseModels

## [0.8.39] - 2025-09-02
- include `get_async_openai_client`

## [0.8.38] - 2025-09-01
- Sanitize documentation

## [0.8.37] - 2025-09-01
- Adapt defaults and json-schema in `LanguageModelInfo`

## [0.8.36] - 2025-09-01
- Added dependency `Pillow` and `Platformsdir`

## [0.8.35] - 2025-09-01
- Initial toolkit documentation (WIP)

## [0.8.34] - 2025-09-01
- Automatic initializations of services and event generator

## [0.8.33] - 2025-08-31
- fixed tool for `web_search`

## [0.8.32] - 2025-08-30
- moved over general packages for `web_search`

## [0.8.31] - 2025-08-29
- Add various openai models to supported model list
  - o1
  - o3
  - o3-deep-research
  - o3-pro
  - o4-mini
  - o4-mini-deep-research
  - gpt-4-1-mini
  - gpt-4-1-nano

## [0.8.30] - 2025-08-28
- Added A2A manager

## [0.8.29] - 2025-08-27
- Include `MessageExecution` and `MessageLog` in toolkit 

## [0.8.28] - 2025-08-28
- Fix paths for `sdk_url` and `openai_proxy` for localhost

## [0.8.27] - 2025-08-28
- Fixed function "create_async" in language_model.functions : "user_id" argument should be optional.

## [0.8.26] - 2025-08-27
- Optimized MCP manager

## [0.8.26] - 2025-08-27
- Optimized MCP manager

## [0.8.25] - 2025-08-27
- Load environment variables automatically from plattform dirs or environment
- General Endpoint definition utility
- Expose `LanguageModelToolDescription` and `LanguageModelName` directly
- Get initial debug information from chat payload  

## [0.8.24] - 2025-08-25
- Optimized hallucination manager

## [0.8.23] - 2025-08-27
- Add MCP manager that handles MCP related logic


## [0.8.22] - 2025-08-25
- Add DeepSeek-R1, DeepSeek-V3.1, Qwen3-235B-A22B and Qwen3-235B-A22B-Thinking-2507 to supported model list

## [0.8.21] - 2025-08-26
- Fixed old (not used) function "create_async" in language_model.functions : The function always returns "Unauthorized" --> Added "user_id" argument to fix this.

## [0.8.20] - 2025-08-24
- Fixed forced-tool-calls

## [0.8.20] - 2025-08-05
- Bump SDK version to support the latest features.

## [0.8.19] - 2025-08-24
- Enforce usage of ruff using pipeline

## [0.8.18] - 2025-08-22
- moved class variables into instance variables

## [0.8.17] - 2025-08-22
- fixed circular dependencies in tools

## [0.8.16] - 2025-08-19
- moved Hallucination evaluator into toolkit

## [0.8.15] - 2025-08-19
- Added history loading from database for History Manager

## [0.8.14] - 2025-08-19
- Including GPT-5 series deployed via LiteLLM into language model info

## [0.8.13] - 2025-08-18
- Adding initial versions of
  - Evaluation Manager
  - History Manager
  - Postprocessor Manager
  - Thinking Manager
- Updated tool manager

## [0.8.12] - 2025-08-18
- Fix no tool call respoonse in ChatMessage -> Open Ai messages translation
- Add simple append method to OpenAIMessageBuilder

## [0.8.11] - 2025-08-15
- Fix no tool call respoonse in ChatMessage -> Open Ai messages translation
- Add simple append method to OpenAIMessageBuilder

## [0.8.10] - 2025-08-15
- Add min and max temperature to `LanguageModelInfo`: temperature will be clamped to the min and max temperature
- Add default options to `LanguageModelInfo`: These are used by default

## [0.8.9] - 2025-08-15
- Reduce input token limits for `ANTHROPIC_CLAUDE_3_7_SONNET_THINKING`, `ANTHROPIC_CLAUDE_3_7_SONNET`, `ANTHROPIC_CLAUDE_OPUS_4` and `ANTHROPIC_CLAUDE_SONNET_4` to 180_000 from 200_000

## [0.8.8] - 2025-08-11
- Make chat service openai stream response openai compatible 
- Make `ChatMessage` openai compatible

## [0.8.7] - 2025-08-11
- Make chat service openai compatible
- Fix some bugs
- Make OpenAIMessageBuilder more congruent to MessageBuilder

## [0.8.6] - 2025-08-11
- Add GPT-5, GPT-5_MINI, GPT-5_NANO, GPT-5_CHAT to supported models list

## [0.8.5] - 2025-08-06
- Refactored tools to be in the tool-kit

## [0.8.4] - 2025-08-06
- Make unique settings compatible with legacy environment variables

## [0.8.3] - 2025-08-05
- Expose threshold field for search.

## [0.8.2] - 2025-08-05
- Implement overloads for services for clearer dev experience
- Proper typing for SSE event handling
- Enhanced unique settings. Expose usage of default values in logs
- SDK Initialization from unique settings
- Add utilities for to run llm/agent flows for devs

## [0.8.1] - 2025-08-05
- Bump SDK version to support the latest features.

## [0.8.0] - 2025-08-04
- Add MCP support

## [0.7.42] - 2025-08-01
- Added tool definitions

## [0.7.41] - 2025-07-31
- Add new chat event attribute indicating tools disabled on a company level

## [0.7.40] - 2025-07-30
- Remove `GEMINI_2_5_FLASH_PREVIEW_0417` model

## [0.7.39] - 2025-07-28
- Implement utitilites to work with openai client
- Implement utitilites to work with langchain llm 

## [0.7.38] - 2025-07-25
- Fix issues with secret strings in settings

## [0.7.36] - 2025-07-25
- Fix issues with settings
- Add testing to unique settings

## [0.7.35] - 2025-07-23
- Bump version of SDK to have access to the latest features and fixes

## [0.7.34] - 2025-05-30
- Fix incorrect mapping in `ContentService` for the `search_content` function when mapping into `ContentChunk` object

## [0.7.33] - 2025-06-25
- Update reference post-processing

## [0.7.32] - 2025-06-24
- Create `classmethod` for `LanguageModelMessages` to load raw messages to root

## [0.7.31] - 2025-06-19
- Add typings to references in payload from `LanguageModelStreamResponseMessage` 
- Add `original_index` to the base reference to reflect updated api

## [0.7.30] - 2025-06-20
- Adding litellm models `litellm:gemini-2-5-flash`, `gemini-2-5-flash-lite-preview-06-17`, `litellm:gemini-2-5-pro`, `litellm:gemini-2-5-pro-preview-06-05`

## [0.7.29] - 2025-06-19
- Fix typehintin in services
- Error on invalid initialization

## [0.7.28] - 2025-06-17
- Revert default factory change on `ChatEventPayload` for attribute `metadata_filter` due to error in `backend-ingestion` on empty dict

## [0.7.27] - 2025-06-16
- Introduce a protocol for `complete_with_references` to enable testable services
- Rename/Create functions `stream_complete` in chat service and llm service accordingly

## [0.7.26] - 2025-06-05
- Add `scope_rules` to `ChatEventPayload`
- Added `UniqueQL` compiler and pydantic classes for `UniqueQL`. Note this is functionally equivalent but not identical to `UQLOperator` or `UQLCombinator` in `unique_sdk`.

## [0.7.25] - 2025-06-05
- Adding models `AZURE_GPT_41_MINI_2025_0414`, `AZURE_GPT_41_NANO_2025_0414`

## [0.7.24] - 2025-05-30
- Adding litellm model `gemini-2-5-flash-preview-05-20`, `anthropic-claude-sonnet-4` and `anthropic-claude-opus-4`

## [0.7.23] - 2025-05-22
- add encoder for `AZURE_GPT_4o_2024_1120` to be part of the encoder function returns.

## [0.7.22] - 2025-05-22
- `messages` are now always serialized by alias. This affects `LanguageModelService.complete` and `LanguageModelService.complete_async`.

## [0.7.21] - 2025-05-21
- Extend the update the `ChatMessage` object to include the `Reference` object introduced in the public api

## [0.7.20] - 2025-05-21
- Deprecate `LanguageModelTool` and associated models in favor of `LanguageModelToolDescription`

## [0.7.19] - 2025-05-20
- Extend the `MessageBuilder` to allow for appending any `LanguageModelMessage`

## [0.7.18] - 2025-05-20
- Add the possibility to specify metadata when creating or updating a Content.

## [0.7.17] - 2025-05-16
- Change inheritance hierarchy of events for easier deprecation

## [0.7.16] - 2025-05-16
- Add classmethods to create LanguageModelAssistatnMessage from functions and stream response
- Add completion like method to chat
- Add protocol for completion like method

## [0.7.15] - 2025-05-13
- Add the possibility to specify ingestionConfig when creating or updating a Content.

## [0.7.14] - 2025-05-08
- Fix bug not selecting the correct llm
- Add LMI type for flexible init of LanguageModelInfo
- Replace LanguageModel with LanguageModelInfo in hallucination check 

## [0.7.13] - 2025-05-07
- Adding litellm models `litellm:anthropic-claude-3-7-sonnet`, `litellm:anthropic-claude-3-7-sonnet-thinking`, `litellm:gemini-2-0-flash`, `gemini-2-5-flash-preview-04-17` , `litellm:gemini-2-5-pro-exp-03-25`

## [0.7.12] - 2025-05-02
- add `AZURE_o3_2025_0416` and `AZURE_o4_MINI_2025_0416` as part of the models

## [0.7.11] - 2025-04-28
- Removing `STRUCTURED_OUTPUT` capability from `AZURE_GPT_35_TURBO_0125`, `AZURE_GPT_4_TURBO_2024_0409` and `AZURE_GPT_4o_2024_0513`

## [0.7.10] - 2025-04-22
- Deprecate internal variables of services

## [0.7.9] - 2025-04-17
- add `AZURE_GPT_41_2025_0414` as part of the models

## [0.7.8] - 2025-04-08
- add `AZURE_GPT_4o_2024_1120` as part of the models

## [0.7.7] - 2025-04-11
- Add tool choice parameter to chat event payload

## [0.7.6] - 2025-04-08
- De provisioning o1-preview

## [0.7.5] - 2025-04-07
- Skip None values when serializing to json schema for LanguageModelInfo

## [0.7.4] - 2025-03-20
- add `AZURE_GPT_45_PREVIEW_2025_0227` as part of the models

## [0.7.3] - 2025-03-20
- Enable handling tool calls in message builder

## [0.7.2] - 2025-03-17
- HotFix `ContentService.search_content_chunks` to use `chat_id` from event if provided.

## [0.7.1] - 2025-03-11
- Fix Breaking change: `ContentService.search_content_chunks` `ContentService.search_content_chunks` now accepts`chat_id` for the specific to handle chat_only instances

## [0.7.0] - 2025-03-11
- Fix the issue with `ShortTermMemoryService.create_memory_async` adding `self.chat_id` and `self.message_id` as part of the parameter.
- Breaking change: `ContentService.search_content_on_chat` now requires you pass in a `chat_id` for the specific chat instance

## [0.6.9] - 2025-03-11
- Add o1-preview as part of the language model info, make the name consistent across board.

## [0.6.8] - 2025-03-11
- Add `verify_request_and_construct_event` to `verification.py`

## [0.6.7] - 2025-03-10
- Extend language model message builder

## [0.6.6] - 2025-03-10
- Add o1, o1-mini and o3-mini models
- Remove deprecated gpt4 models
- Make token_limits and encoder a required attribute of LanguageModelInfo

## [0.6.5] - 2025-03-04
- Add `upload_content_from_bytes` to `ContentService`
- Add `download_content_to_bytes` to `ContentService`

## [0.6.3] - 2025-02-27
- Simplified imports for services. `from unique_toolkit.language_model import LanguageModelService` -> `from unique_toolkit import LanguageModelService` to reduce number of import lines.

## [0.6.3] - 2025-02-26
- Add `builder` method to `LanguageModelMessages` class

## [0.6.2] - 2025-02-25
- Deprecate `LanguageModel` in favor of `LanguageModelInfo`
- `LanguageModelTokenLimits` properties become mandatory, initialization allows 
  - init with `token_limit` and `fraction_input` or `input_token_limit` and `output_token_limit`
  - only `input_token_limit` and `output_token_limit` are members of model

## [0.6.1] - 2025-02-25
- [BREAKING] `LanguageModelService.stream_complete` and `LanguageModelService.stream_complete_async` are now moved to `ChatService.stream_complete` and `ChatService.stream_complete_async`. Correspondingly `assistant_message_id` and `user_message_id` are removed from `LanguageModelService`.
- Add `create_user_message` and `create_user_message_async` to `ChatService` (similar to `create_assistant_message` and `create_assistant_message_async`)

## [0.6.0] - 2025-02-21
- make for each domain, its base functionality accessible from `functions.py`
- make it possible to instantiate the domain services directly from different event types, inhereted from common `BaseEvent`
- extend the functionalities in the ShortTermMemoryService by adding the `find_latest_memory` and `create_memory` functions for sync and async usage
- remove logger dependency from service classes
- marked deprecated:
  - `from_chat_event` in ShortTermMemoryService, use `ShortTermMemoryService(event=event)` instead
  - `complete_async_util` in LanguageModelService, use `functions.complete_async` instead
  - `stream_complete_async` in LanguageModelService, use `stream_complete_to_chat_async` instead
  - `stream_complete` in LanguageModelService, use `stream_complete_to_chat` instead
  - `Event` and nested schemas in `app`, use `ChatEvent` and `ChatEventUserMessage`, `ChatEventAssistantMessage` and `ChatEventToolMessage` instead

## [0.5.56] - 2025-02-19
- Add `MessageAssessment` title field and change label values

## [0.5.55] - 2025-02-18
- Log `contentId` for better debugging

## [0.5.54] - 2025-02-10
- Add `created_at`, `completed_at`, `updated_at` and `gpt_request` to `ChatMessage` schema.

## [0.5.53] - 2025-02-01
- Correct `MessageAssessment` schemas

## [0.5.52] - 2025-02-01
- Add `MessageAssessment` schemas and functions to `ChatService` to handle message assessments.
- Fix `LanguageModelService.complete_async_util` to use the correct async method.

## [0.5.51] - 2025-01-30
- Add missing structured output arguments in complete_async

## [0.5.50] - 2025-01-30
- Add the possibility to define completion output structure through a pydantic class

## [0.5.49] - 2025-01-24
- Add `parsed` and `refusal` to `LanguageModelAssistantMessage` to support structured output

## [0.5.48] - 2025-01-19
- Added the possibility define tool parameters with a json schema (Useful when generating tool parameters from a pydantic object)

## [0.5.47] - 2025-01-07
- Added a message builder to build language model messages conveniently without importing all different messages.
- Move tool_calls to assistant message as not needed anywhere else.

## [0.5.46] - 2025-01-07
 - Added `AZURE_GPT_35_TURBO_0125` as new model into toolkit.

## [0.5.45] - 2025-01-03
- Added `ShortTermMemoryService` class to handle short term memory.

## [0.5.44] - 2024-12-18
- Add `event_constructor` to `verify_signature_and_construct_event` to allow for custom event construction.

## [0.5.43] - 2024-12-13
- Add `Prompt` class to handle templated prompts that can be formatted into LanguageModelSystemMessage and LanguageModelUserMessage.

## [0.5.42] - 2024-12-11
- Update `LanguageModelTokenLimits` with fix avoiding floats for token

## [0.5.41] - 2024-12-11
- Update `LanguageModelTokenLimits` includes a fraction_input now to always have input/output token limits available.

## [0.5.40] - 2024-12-11
- Add `other_options` to `LanguageModelService.complete`, `LanguageModelService.complete_async`, `LanguageModelService.stream_complete` and `LanguageModelService.stream_complete_async`

## [0.5.39] - 2024-12-09
- Add `contentIds` to `Search.create` and `Search.create_async`
- Use `metadata_filter` from event in `ContentService.search_content_chunks` and `ContentService.async_search_content_chunks` as default.

## [0.5.38] - 2024-11-26
- Added string representation to `LanguageModelMessage` and `LanguageModelMessages` class

## [0.5.37] - 2024-11-26
- `content` parameter in `ChatService.modify_assistant_message` and `ChatService.modify_assistant_message_async` is now optional
- Added optional parameter `original_content` to `ChatService.modify_assistant_message` and `ChatService.modify_assistant_message_async`
- Added optional parameter `original_content` to `ChatService.create_assistant_message` and `ChatService.create_assistant_message_async`

## [0.5.36] - 2024-11-19
- Add possibility to return the response from the download file from chat request
- Add possibility to not specify a filename and use filename from response headers

## [0.5.35] - 2024-11-18
- Add the possibilty to upload files without triggering ingestion by setting `skip_ingestion` to `True` in `ContentService.upload_content`

## [0.5.34] - 2024-11-15
- Add `content_id_to_translate` to `EventAdditionalParameters`

## [0.5.33] - 2024-10-30
- Force randomizing tool_call_id. This is helpful to better identify the tool_calls.

## [0.5.32] - 2024-10-30
- Extending `LanguageModelName` with GPT-4o-2024-0806. This model is invoked using `AZURE_GPT_4o_2024_0806`.

## [0.5.31] - 2024-10-29
- Adding support for function calling. Assistant message for tool calls can be directly created with `LanguageModelFunctionCall.create_assistant_message_from_tool_calls`. Better separation of schemas for different types of `LanguageModelMessages`.

## [0.5.30] - 2024-10-28
- Correctly use `temperature` parameter in `LanguageModelService.complete` and `LanguageModelService.complete_async` methods

## [0.5.29] - 2024-10-28
- Allow numbers in `LanguageModelTool` name

## [0.5.28] - 2024-10-23
- Correctly use `temperature` parameter in `LanguageModelService.stream_complete` and `LanguageModelService.stream_complete_async` methods

## [0.5.27] - 2024-10-22
- Add encoder_name to to language model info
- Verify tool name for `LanguageModelTool` to conform with frontent requirements.
- Add `search_on_chat` to `ContentService`

## [0.5.26] - 2024-10-16
- Bump `unique_sdk` version

## [0.5.25] - 2024-09-26
- Add `evaluators` for hallucination and context relevancy evaluation

## [0.5.24] - 2024-09-26
- Add `originalText` to `_construct_message_modify_params` and `_construct_message_create_params`. This addition makes sure that the `originalText` on the database is populated with the `text`

## [0.5.23] - 2024-09-23
- Add `set_completed_at` as a boolen parameter to the following functions: `modify_user_message`, `modify_user_message_async`, `modify_assistant_message`, `modify_assistant_message_async`, `create_assistant_message` and `create_assistant_message`. This parameter allows the `completedAt` timestamp on the database to be updated when set to True.

## [0.5.22] - 2024-09-17
- Add `LanguageModelToolMessage` as additional `LanguageModelMessage`

## [0.5.21] - 2024-09-16
- Add `tool` as new role to `ChatMessage`, as well as `tool_calls` and `tool_call_id` as additional parameters

## [0.5.20] - 2024-09-16
- `LanguageModelService` now supports complete_util_async that can be called without instantiating the class, currently being used in the Hallucination service and evaluation API

## [0.5.19] - 2024-09-11
- `LanguageModelMessage` now supports content as a list of dictionary. Useful when adding image_url content along user message. 

## [0.5.18] - 2024-09-03
- Adds option to use `metadata_filter` with search.
- Adds `user_metadata`, `tool_parameters` and `metadata_filter` to `EventPayload`.
- Adds `update_debug_info` and `modify_user_message` (and the corresponding `async` variants) to `ChatService`.

## [0.5.17] - 2024-08-30
- Add option to initiate `LanguageModel` with a string.
- Add option to call `LanguageModelService` functions also with a string instead of `LanguageModelName` enum for parameter `model_name`.

## [0.5.16] - 2024-08-29
- Fix `ContentService.upload_content` function.

## [0.5.15] - 2024-08-27
- Possibility to specify root directory in `ContentService.download_content`

## [0.5.14] - 2024-08-26
- Add AZURE_GPT_4o_MINI_2024_0718 to language model infos

## [0.5.13] - 2024-08-19
- Added `items` to `LanguageModelToolParameterProperty` schema to add support for parameters with list types.
- Added `returns` to `LanguageModelTool` schema to describe the return types of tool calls.

## [0.5.12] - 2024-08-7
- added `completedAt` datetime to `unique_sdk.Message.modify` and `unique_sdk.Message.modify_async`
- added `original_text` and `language` to `EventUserMessage`

## [0.5.11] - 2024-08-6
- made all domain specific functions and classes directly importable from `unique_toolkit.[DOMAIN_NAME]`
- renamed `RerankerConfig` to `ContentRerankerConfig`
- renamed `get_cosine_similarity` to `calculate_cosine_similarity` and moved it to `unique_toolkit.embedding.utils`
- moved `calculate_tokens` from `unique_toolkit.content.utils` to `unique_toolkit.embedding.utils`
- disabled deprecation warning in `LanguageModel`
- added `additional_parameters` to event
- removed `ChatState` and use `Event` instead

## [0.5.10] - 2024-08-6
- fix content schema

## [0.5.9] - 2024-08-6
- added `created_at` and `updated_at` to content schema

## [0.5.8] - 2024-08-1
- `RerankerConfig` serialization alias added

## [0.5.7] - 2024-07-31
- Replace mocked async service calls with async calls in `unique_sdk` 
- Change async methods name from `async_*` to `*_async`
- Remove `chat_only` and `scope_ids` attributes from `ChatState` class
- Replace `AsyncExecutor` by simpler utility function `run_async_tasks_parallel`

## [0.5.6] - 2024-07-30
- Bug fix: `ContentService.search_content_chunks` and it's `async` equivalent now accept `None` as a valid parameter value for `scope_ids`.

## [0.5.5] - 2024-07-30
- Added parameters to `ContentService.search_content_chunks` and `ContentService.async_search_content_chunks`
  - `reranker_config` to optinally rerank the search results
  - `search_language` to specify a language for full-text-search

## [0.5.4] - 2024-07-26
- correct ChatMessage schema

## [0.5.3] - 2024-07-25
- downgrade numpy version to ^1.26.4 to be compatible with langchain libraries (require numpy<2.0)

## [0.5.2] - 2024-07-25
- correct event schema

## [0.5.1] - 2024-07-23
- correct documentation

## [0.5.0] - 2024-07-23
### Added
- Added `unique_toolkit.app` module with the following components:
  - `init_logging.py` for initializing the logger.
  - `init_sdk.py` for initializing the SDK with environment variables.
  - `schemas.py` containing the Event schema.
  - `verification.py` for verifying the endpoint secret and constructing the event.

- Added `unique_toolkit.chat` module with the following components:
  - `state.py` containing the `ChatState` class.
  - `service.py` containing the `ChatService` class for managing chat interactions.
  - `schemas.py` containing relevant schemas such as `ChatMessage`.
  - `utils.py` with utility functions for chat interactions.

- Added `unique_toolkit.content` module with the following components:
  - `service.py` containing the `ContentService` class for interacting with content.
  - `schemas.py` containing relevant schemas such as `Content` and `ContentChunk`.
  - `utils.py` with utility functions for manipulating content objects.

- Added `unique_toolkit.embedding` module with the following components:
  - `service.py` containing the `EmbeddingService` class for working with embeddings.
  - `schemas.py` containing relevant schemas such as `Embeddings`.

- Added `unique_toolkit.language_model` module with the following components:
  - `infos.py` containing information on language models deployed on the Unique platform.
  - `service.py` containing the `LanguageModelService` class for interacting with language models.
  - `schemas.py` containing relevant schemas such as `LanguageModelResponse`.
  - `utils.py` with utility functions for parsing language model output.

## [0.0.2] - 2024-07-10
- Initial release of `unique_toolkit`.<|MERGE_RESOLUTION|>--- conflicted
+++ resolved
@@ -6,13 +6,10 @@
 and this project adheres to [Semantic Versioning](https://semver.org/spec/v2.0.0.html).
 
 
-<<<<<<< HEAD
-=======
 ## [0.8.50] - 2025-09-08
 - Minor fix in documentation
 - Updated examples
 
->>>>>>> 7c46c18d
 ## [0.8.49] - 2025-09-05
 - Fixed token reducer now has a safety margin of 10% less did not work.
 
