--- conflicted
+++ resolved
@@ -5,8 +5,7 @@
 The format is based on [Keep a Changelog](https://keepachangelog.com/en/1.0.0/), 
 and this project adheres to [Semantic Versioning](https://semver.org/spec/v2.0.0.html).
 
-<<<<<<< HEAD
-## [0.6.0] - 2024-12-17
+## [0.6.0] - 2025-02-21
 - make for each domain, its base functionality accessible from `functions.py`
 - make it possible to instantiate the domain services directly from different event types, inhereted from common `BaseEvent`
 - extend the functionalities in the ShortTermMemoryService by adding the `find_latest_memory` and `create_memory` functions for sync and async usage
@@ -17,7 +16,7 @@
   - `stream_complete_async` in LanguageModelService, use `stream_complete_to_chat_async` instead
   - `stream_complete` in LanguageModelService, use `stream_complete_to_chat` instead
   - `Event` and nested schemas in `app`, use `ChatEvent` and `ChatEventUserMessage`, `ChatEventAssistantMessage` and `ChatEventToolMessage` instead
-=======
+
 ## [0.5.56] - 2025-02-19
 - Add `MessageAssessment` title field and change label values
 
@@ -26,7 +25,6 @@
 
 ## [0.5.54] - 2025-02-10
 - Add `created_at`, `completed_at`, `updated_at` and `gpt_request` to `ChatMessage` schema.
->>>>>>> cb62a53e
 
 ## [0.5.53] - 2025-02-01
 - Correct `MessageAssessment` schemas
