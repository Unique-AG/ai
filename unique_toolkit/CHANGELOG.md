--- conflicted
+++ resolved
@@ -5,10 +5,9 @@
 The format is based on [Keep a Changelog](https://keepachangelog.com/en/1.0.0/), 
 and this project adheres to [Semantic Versioning](https://semver.org/spec/v2.0.0.html).
 
-<<<<<<< HEAD
-## [0.7.16] - 2025-05-14
+## [0.7.18] - 2025-05-20
 - Add the possibility to specify metadata when creating or updating a Content.
-=======
+
 ## [0.7.17] - 2025-05-16
 - Change inheritance hierarchy of events for easier deprecation
 
@@ -16,7 +15,6 @@
 - Add classmethods to create LanguageModelAssistatnMessage from functions and stream response
 - Add completion like method to chat
 - Add protocol for completion like method
->>>>>>> 53e11b45
 
 ## [0.7.15] - 2025-05-13
 - Add the possibility to specify ingestionConfig when creating or updating a Content.
