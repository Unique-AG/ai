# Changelog

All notable changes to this project will be documented in this file.

The format is based on [Keep a Changelog](https://keepachangelog.com/en/1.0.0/), 
and this project adheres to [Semantic Versioning](https://semver.org/spec/v2.0.0.html).

<<<<<<< HEAD
## [0.6.0] - 2024-12-17
- remove the `Event` dependency from `LanguageModelService`
- move SDK calls to `unique_toolkit.language_model.functions`
=======
## [0.5.51] - 2025-01-30
- Add missing structured output arguments in complete_async

## [0.5.50] - 2025-01-30
- Add the possibility to define completion output structure through a pydantic class

## [0.5.49] - 2025-01-24
- Add `parsed` and `refusal` to `LanguageModelAssistantMessage` to support structured output
>>>>>>> e6b6029a

## [0.5.48] - 2025-01-19
- Added the possibility define tool parameters with a json schema (Useful when generating tool parameters from a pydantic object)

## [0.5.47] - 2025-01-07
- Added a message builder to build language model messages conveniently without importing all different messages.
- Move tool_calls to assistant message as not needed anywhere else.

## [0.5.46] - 2025-01-07
 - Added `AZURE_GPT_35_TURBO_0125` as new model into toolkit.

## [0.5.45] - 2025-01-03
- Added `ShortTermMemoryService` class to handle short term memory.

## [0.5.44] - 2024-12-18
- Add `event_constructor` to `verify_signature_and_construct_event` to allow for custom event construction.

## [0.5.43] - 2024-12-13
- Add `Prompt` class to handle templated prompts that can be formatted into LanguageModelSystemMessage and LanguageModelUserMessage.

## [0.5.42] - 2024-12-11
- Update `LanguageModelTokenLimits` with fix avoiding floats for token

## [0.5.41] - 2024-12-11
- Update `LanguageModelTokenLimits` includes a fraction_input now to always have input/output token limits available.

## [0.5.40] - 2024-12-11
- Add `other_options` to `LanguageModelService.complete`, `LanguageModelService.complete_async`, `LanguageModelService.stream_complete` and `LanguageModelService.stream_complete_async`

## [0.5.39] - 2024-12-09
- Add `contentIds` to `Search.create` and `Search.create_async`
- Use `metadata_filter` from event in `ContentService.search_content_chunks` and `ContentService.async_search_content_chunks` as default.

## [0.5.38] - 2024-11-26
- Added string representation to `LanguageModelMessage` and `LanguageModelMessages` class

## [0.5.37] - 2024-11-26
- `content` parameter in `ChatService.modify_assistant_message` and `ChatService.modify_assistant_message_async` is now optional
- Added optional parameter `original_content` to `ChatService.modify_assistant_message` and `ChatService.modify_assistant_message_async`
- Added optional parameter `original_content` to `ChatService.create_assistant_message` and `ChatService.create_assistant_message_async`

## [0.5.36] - 2024-11-19
- Add possibility to return the response from the download file from chat request
- Add possibility to not specify a filename and use filename from response headers

## [0.5.35] - 2024-11-18
- Add the possibilty to upload files without triggering ingestion by setting `skip_ingestion` to `True` in `ContentService.upload_content`

## [0.5.34] - 2024-11-15
- Add `content_id_to_translate` to `EventAdditionalParameters`

## [0.5.33] - 2024-10-30
- Force randomizing tool_call_id. This is helpful to better identify the tool_calls.

## [0.5.32] - 2024-10-30
- Extending `LanguageModelName` with GPT-4o-2024-0806. This model is invoked using `AZURE_GPT_4o_2024_0806`.

## [0.5.31] - 2024-10-29
- Adding support for function calling. Assistant message for tool calls can be directly created with `LanguageModelFunctionCall.create_assistant_message_from_tool_calls`. Better separation of schemas for different types of `LanguageModelMessages`.

## [0.5.30] - 2024-10-28
- Correctly use `temperature` parameter in `LanguageModelService.complete` and `LanguageModelService.complete_async` methods

## [0.5.29] - 2024-10-28
- Allow numbers in `LanguageModelTool` name

## [0.5.28] - 2024-10-23
- Correctly use `temperature` parameter in `LanguageModelService.stream_complete` and `LanguageModelService.stream_complete_async` methods

## [0.5.27] - 2024-10-22
- Add encoder_name to to language model info
- Verify tool name for `LanguageModelTool` to conform with frontent requirements.
- Add `search_on_chat` to `ContentService`

## [0.5.26] - 2024-10-16
- Bump `unique_sdk` version

## [0.5.25] - 2024-09-26
- Add `evaluators` for hallucination and context relevancy evaluation

## [0.5.24] - 2024-09-26
- Add `originalText` to `_construct_message_modify_params` and `_construct_message_create_params`. This addition makes sure that the `originalText` on the database is populated with the `text`

## [0.5.23] - 2024-09-23
- Add `set_completed_at` as a boolen parameter to the following functions: `modify_user_message`, `modify_user_message_async`, `modify_assistant_message`, `modify_assistant_message_async`, `create_assistant_message` and `create_assistant_message`. This parameter allows the `completedAt` timestamp on the database to be updated when set to True.

## [0.5.22] - 2024-09-17
- Add `LanguageModelToolMessage` as additional `LanguageModelMessage`

## [0.5.21] - 2024-09-16
- Add `tool` as new role to `ChatMessage`, as well as `tool_calls` and `tool_call_id` as additional parameters

## [0.5.20] - 2024-09-16
- `LanguageModelService` now supports complete_util_async that can be called without instantiating the class, currently being used in the Hallucination service and evaluation API

## [0.5.19] - 2024-09-11
- `LanguageModelMessage` now supports content as a list of dictionary. Useful when adding image_url content along user message. 

## [0.5.18] - 2024-09-03
- Adds option to use `metadata_filter` with search.
- Adds `user_metadata`, `tool_parameters` and `metadata_filter` to `EventPayload`.
- Adds `update_debug_info` and `modify_user_message` (and the corresponding `async` variants) to `ChatService`.

## [0.5.17] - 2024-08-30
- Add option to initiate `LanguageModel` with a string.
- Add option to call `LanguageModelService` functions also with a string instead of `LanguageModelName` enum for parameter `model_name`.

## [0.5.16] - 2024-08-29
- Fix `ContentService.upload_content` function.

## [0.5.15] - 2024-08-27
- Possibility to specify root directory in `ContentService.download_content`

## [0.5.14] - 2024-08-26
- Add AZURE_GPT_4o_MINI_2024_0718 to language model infos

## [0.5.13] - 2024-08-19
- Added `items` to `LanguageModelToolParameterProperty` schema to add support for parameters with list types.
- Added `returns` to `LanguageModelTool` schema to describe the return types of tool calls.

## [0.5.12] - 2024-08-7
- added `completedAt` datetime to `unique_sdk.Message.modify` and `unique_sdk.Message.modify_async`
- added `original_text` and `language` to `EventUserMessage`

## [0.5.11] - 2024-08-6
- made all domain specific functions and classes directly importable from `unique_toolkit.[DOMAIN_NAME]`
- renamed `RerankerConfig` to `ContentRerankerConfig`
- renamed `get_cosine_similarity` to `calculate_cosine_similarity` and moved it to `unique_toolkit.embedding.utils`
- moved `calculate_tokens` from `unique_toolkit.content.utils` to `unique_toolkit.embedding.utils`
- disabled deprecation warning in `LanguageModel`
- added `additional_parameters` to event
- removed `ChatState` and use `Event` instead

## [0.5.10] - 2024-08-6
- fix content schema

## [0.5.9] - 2024-08-6
- added `created_at` and `updated_at` to content schema

## [0.5.8] - 2024-08-1
- `RerankerConfig` serialization alias added

## [0.5.7] - 2024-07-31
- Replace mocked async service calls with async calls in `unique_sdk` 
- Change async methods name from `async_*` to `*_async`
- Remove `chat_only` and `scope_ids` attributes from `ChatState` class
- Replace `AsyncExecutor` by simpler utility function `run_async_tasks_parallel`

## [0.5.6] - 2024-07-30
- Bug fix: `ContentService.search_content_chunks` and it's `async` equivalent now accept `None` as a valid parameter value for `scope_ids`.

## [0.5.5] - 2024-07-30
- Added parameters to `ContentService.search_content_chunks` and `ContentService.async_search_content_chunks`
  - `reranker_config` to optinally rerank the search results
  - `search_language` to specify a language for full-text-search

## [0.5.4] - 2024-07-26
- correct ChatMessage schema

## [0.5.3] - 2024-07-25
- downgrade numpy version to ^1.26.4 to be compatible with langchain libraries (require numpy<2.0)

## [0.5.2] - 2024-07-25
- correct event schema

## [0.5.1] - 2024-07-23
- correct documentation

## [0.5.0] - 2024-07-23
### Added
- Added `unique_toolkit.app` module with the following components:
  - `init_logging.py` for initializing the logger.
  - `init_sdk.py` for initializing the SDK with environment variables.
  - `schemas.py` containing the Event schema.
  - `verification.py` for verifying the endpoint secret and constructing the event.

- Added `unique_toolkit.chat` module with the following components:
  - `state.py` containing the `ChatState` class.
  - `service.py` containing the `ChatService` class for managing chat interactions.
  - `schemas.py` containing relevant schemas such as `ChatMessage`.
  - `utils.py` with utility functions for chat interactions.

- Added `unique_toolkit.content` module with the following components:
  - `service.py` containing the `ContentService` class for interacting with content.
  - `schemas.py` containing relevant schemas such as `Content` and `ContentChunk`.
  - `utils.py` with utility functions for manipulating content objects.

- Added `unique_toolkit.embedding` module with the following components:
  - `service.py` containing the `EmbeddingService` class for working with embeddings.
  - `schemas.py` containing relevant schemas such as `Embeddings`.

- Added `unique_toolkit.language_model` module with the following components:
  - `infos.py` containing information on language models deployed on the Unique platform.
  - `service.py` containing the `LanguageModelService` class for interacting with language models.
  - `schemas.py` containing relevant schemas such as `LanguageModelResponse`.
  - `utils.py` with utility functions for parsing language model output.

## [0.0.2] - 2024-07-10
- Initial release of `unique_toolkit`.<|MERGE_RESOLUTION|>--- conflicted
+++ resolved
@@ -5,11 +5,9 @@
 The format is based on [Keep a Changelog](https://keepachangelog.com/en/1.0.0/), 
 and this project adheres to [Semantic Versioning](https://semver.org/spec/v2.0.0.html).
 
-<<<<<<< HEAD
 ## [0.6.0] - 2024-12-17
 - remove the `Event` dependency from `LanguageModelService`
 - move SDK calls to `unique_toolkit.language_model.functions`
-=======
 ## [0.5.51] - 2025-01-30
 - Add missing structured output arguments in complete_async
 
@@ -18,7 +16,6 @@
 
 ## [0.5.49] - 2025-01-24
 - Add `parsed` and `refusal` to `LanguageModelAssistantMessage` to support structured output
->>>>>>> e6b6029a
 
 ## [0.5.48] - 2025-01-19
 - Added the possibility define tool parameters with a json schema (Useful when generating tool parameters from a pydantic object)
