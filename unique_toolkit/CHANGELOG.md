# Changelog

All notable changes to this project will be documented in this file.

The format is based on [Keep a Changelog](https://keepachangelog.com/en/1.0.0/), 
and this project adheres to [Semantic Versioning](https://semver.org/spec/v2.0.0.html).

## [0.7.14] - 2025-05-08
<<<<<<< HEAD
- Add the possibility to specify ingestionConfig when creating or updating a Content.
=======
- Fix bug not selecting the correct llm
- Add LMI type for flexible init of LanguageModelInfo
- Replace LanguageModel with LanguageModelInfo in hallucination check 
>>>>>>> 61db2ac0

## [0.7.13] - 2025-05-07
- Adding litellm models `litellm:anthropic-claude-3-7-sonnet`, `litellm:anthropic-claude-3-7-sonnet-thinking`, `litellm:gemini-2-0-flash`, `gemini-2-5-flash-preview-04-17` , `litellm:gemini-2-5-pro-exp-03-25`

## [0.7.12] - 2025-05-02
- add `AZURE_o3_2025_0416` and `AZURE_o4_MINI_2025_0416` as part of the models

## [0.7.11] - 2025-04-28
- Removing `STRUCTURED_OUTPUT` capability from `AZURE_GPT_35_TURBO_0125`, `AZURE_GPT_4_TURBO_2024_0409` and `AZURE_GPT_4o_2024_0513`

## [0.7.10] - 2025-04-22
- Deprecate internal variables of services

## [0.7.9] - 2025-04-17
- add `AZURE_GPT_41_2025_0414` as part of the models

## [0.7.8] - 2025-04-08
- add `AZURE_GPT_4o_2024_1120` as part of the models

## [0.7.7] - 2025-04-11
- Add tool choice parameter to chat event payload

## [0.7.6] - 2025-04-08
- De provisioning o1-preview

## [0.7.5] - 2025-04-07
- Skip None values when serializing to json schema for LanguageModelInfo

## [0.7.4] - 2025-03-20
- add `AZURE_GPT_45_PREVIEW_2025_0227` as part of the models

## [0.7.3] - 2025-03-20
- Enable handling tool calls in message builder

## [0.7.2] - 2025-03-17
- HotFix `ContentService.search_content_chunks` to use `chat_id` from event if provided.

## [0.7.1] - 2025-03-11
- Fix Breaking change: `ContentService.search_content_chunks` `ContentService.search_content_chunks` now accepts`chat_id` for the specific to handle chat_only instances

## [0.7.0] - 2025-03-11
- Fix the issue with `ShortTermMemoryService.create_memory_async` adding `self.chat_id` and `self.message_id` as part of the parameter.
- Breaking change: `ContentService.search_content_on_chat` now requires you pass in a `chat_id` for the specific chat instance

## [0.6.9] - 2025-03-11
- Add o1-preview as part of the language model info, make the name consistent across board.

## [0.6.8] - 2025-03-11
- Add `verify_request_and_construct_event` to `verification.py`

## [0.6.7] - 2025-03-10
- Extend language model message builder

## [0.6.6] - 2025-03-10
- Add o1, o1-mini and o3-mini models
- Remove deprecated gpt4 models
- Make token_limits and encoder a required attribute of LanguageModelInfo

## [0.6.5] - 2025-03-04
- Add `upload_content_from_bytes` to `ContentService`
- Add `download_content_to_bytes` to `ContentService`

## [0.6.3] - 2025-02-27
- Simplified imports for services. `from unique_toolkit.language_model import LanguageModelService` -> `from unique_toolkit import LanguageModelService` to reduce number of import lines.

## [0.6.3] - 2025-02-26
- Add `builder` method to `LanguageModelMessages` class

## [0.6.2] - 2025-02-25
- Deprecate `LanguageModel` in favor of `LanguageModelInfo`
- `LanguageModelTokenLimits` properties become mandatory, initialization allows 
  - init with `token_limit` and `fraction_input` or `input_token_limit` and `output_token_limit`
  - only `input_token_limit` and `output_token_limit` are members of model

## [0.6.1] - 2025-02-25
- [BREAKING] `LanguageModelService.stream_complete` and `LanguageModelService.stream_complete_async` are now moved to `ChatService.stream_complete` and `ChatService.stream_complete_async`. Correspondingly `assistant_message_id` and `user_message_id` are removed from `LanguageModelService`.
- Add `create_user_message` and `create_user_message_async` to `ChatService` (similar to `create_assistant_message` and `create_assistant_message_async`)

## [0.6.0] - 2025-02-21
- make for each domain, its base functionality accessible from `functions.py`
- make it possible to instantiate the domain services directly from different event types, inhereted from common `BaseEvent`
- extend the functionalities in the ShortTermMemoryService by adding the `find_latest_memory` and `create_memory` functions for sync and async usage
- remove logger dependency from service classes
- marked deprecated:
  - `from_chat_event` in ShortTermMemoryService, use `ShortTermMemoryService(event=event)` instead
  - `complete_async_util` in LanguageModelService, use `functions.complete_async` instead
  - `stream_complete_async` in LanguageModelService, use `stream_complete_to_chat_async` instead
  - `stream_complete` in LanguageModelService, use `stream_complete_to_chat` instead
  - `Event` and nested schemas in `app`, use `ChatEvent` and `ChatEventUserMessage`, `ChatEventAssistantMessage` and `ChatEventToolMessage` instead

## [0.5.56] - 2025-02-19
- Add `MessageAssessment` title field and change label values

## [0.5.55] - 2025-02-18
- Log `contentId` for better debugging

## [0.5.54] - 2025-02-10
- Add `created_at`, `completed_at`, `updated_at` and `gpt_request` to `ChatMessage` schema.

## [0.5.53] - 2025-02-01
- Correct `MessageAssessment` schemas

## [0.5.52] - 2025-02-01
- Add `MessageAssessment` schemas and functions to `ChatService` to handle message assessments.
- Fix `LanguageModelService.complete_async_util` to use the correct async method.

## [0.5.51] - 2025-01-30
- Add missing structured output arguments in complete_async

## [0.5.50] - 2025-01-30
- Add the possibility to define completion output structure through a pydantic class

## [0.5.49] - 2025-01-24
- Add `parsed` and `refusal` to `LanguageModelAssistantMessage` to support structured output

## [0.5.48] - 2025-01-19
- Added the possibility define tool parameters with a json schema (Useful when generating tool parameters from a pydantic object)

## [0.5.47] - 2025-01-07
- Added a message builder to build language model messages conveniently without importing all different messages.
- Move tool_calls to assistant message as not needed anywhere else.

## [0.5.46] - 2025-01-07
 - Added `AZURE_GPT_35_TURBO_0125` as new model into toolkit.

## [0.5.45] - 2025-01-03
- Added `ShortTermMemoryService` class to handle short term memory.

## [0.5.44] - 2024-12-18
- Add `event_constructor` to `verify_signature_and_construct_event` to allow for custom event construction.

## [0.5.43] - 2024-12-13
- Add `Prompt` class to handle templated prompts that can be formatted into LanguageModelSystemMessage and LanguageModelUserMessage.

## [0.5.42] - 2024-12-11
- Update `LanguageModelTokenLimits` with fix avoiding floats for token

## [0.5.41] - 2024-12-11
- Update `LanguageModelTokenLimits` includes a fraction_input now to always have input/output token limits available.

## [0.5.40] - 2024-12-11
- Add `other_options` to `LanguageModelService.complete`, `LanguageModelService.complete_async`, `LanguageModelService.stream_complete` and `LanguageModelService.stream_complete_async`

## [0.5.39] - 2024-12-09
- Add `contentIds` to `Search.create` and `Search.create_async`
- Use `metadata_filter` from event in `ContentService.search_content_chunks` and `ContentService.async_search_content_chunks` as default.

## [0.5.38] - 2024-11-26
- Added string representation to `LanguageModelMessage` and `LanguageModelMessages` class

## [0.5.37] - 2024-11-26
- `content` parameter in `ChatService.modify_assistant_message` and `ChatService.modify_assistant_message_async` is now optional
- Added optional parameter `original_content` to `ChatService.modify_assistant_message` and `ChatService.modify_assistant_message_async`
- Added optional parameter `original_content` to `ChatService.create_assistant_message` and `ChatService.create_assistant_message_async`

## [0.5.36] - 2024-11-19
- Add possibility to return the response from the download file from chat request
- Add possibility to not specify a filename and use filename from response headers

## [0.5.35] - 2024-11-18
- Add the possibilty to upload files without triggering ingestion by setting `skip_ingestion` to `True` in `ContentService.upload_content`

## [0.5.34] - 2024-11-15
- Add `content_id_to_translate` to `EventAdditionalParameters`

## [0.5.33] - 2024-10-30
- Force randomizing tool_call_id. This is helpful to better identify the tool_calls.

## [0.5.32] - 2024-10-30
- Extending `LanguageModelName` with GPT-4o-2024-0806. This model is invoked using `AZURE_GPT_4o_2024_0806`.

## [0.5.31] - 2024-10-29
- Adding support for function calling. Assistant message for tool calls can be directly created with `LanguageModelFunctionCall.create_assistant_message_from_tool_calls`. Better separation of schemas for different types of `LanguageModelMessages`.

## [0.5.30] - 2024-10-28
- Correctly use `temperature` parameter in `LanguageModelService.complete` and `LanguageModelService.complete_async` methods

## [0.5.29] - 2024-10-28
- Allow numbers in `LanguageModelTool` name

## [0.5.28] - 2024-10-23
- Correctly use `temperature` parameter in `LanguageModelService.stream_complete` and `LanguageModelService.stream_complete_async` methods

## [0.5.27] - 2024-10-22
- Add encoder_name to to language model info
- Verify tool name for `LanguageModelTool` to conform with frontent requirements.
- Add `search_on_chat` to `ContentService`

## [0.5.26] - 2024-10-16
- Bump `unique_sdk` version

## [0.5.25] - 2024-09-26
- Add `evaluators` for hallucination and context relevancy evaluation

## [0.5.24] - 2024-09-26
- Add `originalText` to `_construct_message_modify_params` and `_construct_message_create_params`. This addition makes sure that the `originalText` on the database is populated with the `text`

## [0.5.23] - 2024-09-23
- Add `set_completed_at` as a boolen parameter to the following functions: `modify_user_message`, `modify_user_message_async`, `modify_assistant_message`, `modify_assistant_message_async`, `create_assistant_message` and `create_assistant_message`. This parameter allows the `completedAt` timestamp on the database to be updated when set to True.

## [0.5.22] - 2024-09-17
- Add `LanguageModelToolMessage` as additional `LanguageModelMessage`

## [0.5.21] - 2024-09-16
- Add `tool` as new role to `ChatMessage`, as well as `tool_calls` and `tool_call_id` as additional parameters

## [0.5.20] - 2024-09-16
- `LanguageModelService` now supports complete_util_async that can be called without instantiating the class, currently being used in the Hallucination service and evaluation API

## [0.5.19] - 2024-09-11
- `LanguageModelMessage` now supports content as a list of dictionary. Useful when adding image_url content along user message. 

## [0.5.18] - 2024-09-03
- Adds option to use `metadata_filter` with search.
- Adds `user_metadata`, `tool_parameters` and `metadata_filter` to `EventPayload`.
- Adds `update_debug_info` and `modify_user_message` (and the corresponding `async` variants) to `ChatService`.

## [0.5.17] - 2024-08-30
- Add option to initiate `LanguageModel` with a string.
- Add option to call `LanguageModelService` functions also with a string instead of `LanguageModelName` enum for parameter `model_name`.

## [0.5.16] - 2024-08-29
- Fix `ContentService.upload_content` function.

## [0.5.15] - 2024-08-27
- Possibility to specify root directory in `ContentService.download_content`

## [0.5.14] - 2024-08-26
- Add AZURE_GPT_4o_MINI_2024_0718 to language model infos

## [0.5.13] - 2024-08-19
- Added `items` to `LanguageModelToolParameterProperty` schema to add support for parameters with list types.
- Added `returns` to `LanguageModelTool` schema to describe the return types of tool calls.

## [0.5.12] - 2024-08-7
- added `completedAt` datetime to `unique_sdk.Message.modify` and `unique_sdk.Message.modify_async`
- added `original_text` and `language` to `EventUserMessage`

## [0.5.11] - 2024-08-6
- made all domain specific functions and classes directly importable from `unique_toolkit.[DOMAIN_NAME]`
- renamed `RerankerConfig` to `ContentRerankerConfig`
- renamed `get_cosine_similarity` to `calculate_cosine_similarity` and moved it to `unique_toolkit.embedding.utils`
- moved `calculate_tokens` from `unique_toolkit.content.utils` to `unique_toolkit.embedding.utils`
- disabled deprecation warning in `LanguageModel`
- added `additional_parameters` to event
- removed `ChatState` and use `Event` instead

## [0.5.10] - 2024-08-6
- fix content schema

## [0.5.9] - 2024-08-6
- added `created_at` and `updated_at` to content schema

## [0.5.8] - 2024-08-1
- `RerankerConfig` serialization alias added

## [0.5.7] - 2024-07-31
- Replace mocked async service calls with async calls in `unique_sdk` 
- Change async methods name from `async_*` to `*_async`
- Remove `chat_only` and `scope_ids` attributes from `ChatState` class
- Replace `AsyncExecutor` by simpler utility function `run_async_tasks_parallel`

## [0.5.6] - 2024-07-30
- Bug fix: `ContentService.search_content_chunks` and it's `async` equivalent now accept `None` as a valid parameter value for `scope_ids`.

## [0.5.5] - 2024-07-30
- Added parameters to `ContentService.search_content_chunks` and `ContentService.async_search_content_chunks`
  - `reranker_config` to optinally rerank the search results
  - `search_language` to specify a language for full-text-search

## [0.5.4] - 2024-07-26
- correct ChatMessage schema

## [0.5.3] - 2024-07-25
- downgrade numpy version to ^1.26.4 to be compatible with langchain libraries (require numpy<2.0)

## [0.5.2] - 2024-07-25
- correct event schema

## [0.5.1] - 2024-07-23
- correct documentation

## [0.5.0] - 2024-07-23
### Added
- Added `unique_toolkit.app` module with the following components:
  - `init_logging.py` for initializing the logger.
  - `init_sdk.py` for initializing the SDK with environment variables.
  - `schemas.py` containing the Event schema.
  - `verification.py` for verifying the endpoint secret and constructing the event.

- Added `unique_toolkit.chat` module with the following components:
  - `state.py` containing the `ChatState` class.
  - `service.py` containing the `ChatService` class for managing chat interactions.
  - `schemas.py` containing relevant schemas such as `ChatMessage`.
  - `utils.py` with utility functions for chat interactions.

- Added `unique_toolkit.content` module with the following components:
  - `service.py` containing the `ContentService` class for interacting with content.
  - `schemas.py` containing relevant schemas such as `Content` and `ContentChunk`.
  - `utils.py` with utility functions for manipulating content objects.

- Added `unique_toolkit.embedding` module with the following components:
  - `service.py` containing the `EmbeddingService` class for working with embeddings.
  - `schemas.py` containing relevant schemas such as `Embeddings`.

- Added `unique_toolkit.language_model` module with the following components:
  - `infos.py` containing information on language models deployed on the Unique platform.
  - `service.py` containing the `LanguageModelService` class for interacting with language models.
  - `schemas.py` containing relevant schemas such as `LanguageModelResponse`.
  - `utils.py` with utility functions for parsing language model output.

## [0.0.2] - 2024-07-10
- Initial release of `unique_toolkit`.<|MERGE_RESOLUTION|>--- conflicted
+++ resolved
@@ -5,14 +5,13 @@
 The format is based on [Keep a Changelog](https://keepachangelog.com/en/1.0.0/), 
 and this project adheres to [Semantic Versioning](https://semver.org/spec/v2.0.0.html).
 
+## [0.7.15] - 2025-05-08
+- Add the possibility to specify ingestionConfig when creating or updating a Content.
+
 ## [0.7.14] - 2025-05-08
-<<<<<<< HEAD
-- Add the possibility to specify ingestionConfig when creating or updating a Content.
-=======
 - Fix bug not selecting the correct llm
 - Add LMI type for flexible init of LanguageModelInfo
 - Replace LanguageModel with LanguageModelInfo in hallucination check 
->>>>>>> 61db2ac0
 
 ## [0.7.13] - 2025-05-07
 - Adding litellm models `litellm:anthropic-claude-3-7-sonnet`, `litellm:anthropic-claude-3-7-sonnet-thinking`, `litellm:gemini-2-0-flash`, `gemini-2-5-flash-preview-04-17` , `litellm:gemini-2-5-pro-exp-03-25`
