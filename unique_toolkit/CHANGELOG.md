# Changelog

All notable changes to this project will be documented in this file.

The format is based on [Keep a Changelog](https://keepachangelog.com/en/1.0.0/), 
and this project adheres to [Semantic Versioning](https://semver.org/spec/v2.0.0.html).

## [0.8.12] - 2025-08-18
- Adding initial versions of
  - Evaluation Manager
  - History Manager
  - Postprocessor Manager
  - Thinking Manager
- Updated tool manager

<<<<<<< HEAD
=======
## [0.8.13] - 2025-08-18
- Fix no tool call respoonse in ChatMessage -> Open Ai messages translation
- Add simple append method to OpenAIMessageBuilder

>>>>>>> 2d429073
## [0.8.11] - 2025-08-15
- Fix no tool call respoonse in ChatMessage -> Open Ai messages translation
- Add simple append method to OpenAIMessageBuilder

## [0.8.10] - 2025-08-15
- Add min and max temperature to `LanguageModelInfo`: temperature will be clamped to the min and max temperature
- Add default options to `LanguageModelInfo`: These are used by default

## [0.8.9] - 2025-08-15
- Reduce input token limits for `ANTHROPIC_CLAUDE_3_7_SONNET_THINKING`, `ANTHROPIC_CLAUDE_3_7_SONNET`, `ANTHROPIC_CLAUDE_OPUS_4` and `ANTHROPIC_CLAUDE_SONNET_4` to 180_000 from 200_000

## [0.8.8] - 2025-08-11
- Make chat service openai stream response openai compatible 
- Make `ChatMessage` openai compatible

## [0.8.7] - 2025-08-11
- Make chat service openai compatible
- Fix some bugs
- Make OpenAIMessageBuilder more congruent to MessageBuilder

## [0.8.6] - 2025-08-11
- Add GPT-5, GPT-5_MINI, GPT-5_NANO, GPT-5_CHAT to supported models list

## [0.8.5] - 2025-08-06
- Refactored tools to be in the tool-kit

## [0.8.4] - 2025-08-06
- Make unique settings compatible with legacy environment variables

## [0.8.3] - 2025-08-05
- Expose threshold field for search.

## [0.8.2] - 2025-08-05
- Implement overloads for services for clearer dev experience
- Proper typing for SSE event handling
- Enhanced unique settings. Expose usage of default values in logs
- SDK Initialization from unique settings
- Add utilities for to run llm/agent flows for devs

## [0.8.1] - 2025-08-05
- Bump SDK version to support the latest features.

## [0.8.0] - 2025-08-04
- Add MCP support

## [0.7.42] - 2025-08-01
- Added tool definitions

## [0.7.41] - 2025-07-31
- Add new chat event attribute indicating tools disabled on a company level

## [0.7.40] - 2025-07-30
- Remove `GEMINI_2_5_FLASH_PREVIEW_0417` model

## [0.7.39] - 2025-07-28
- Implement utitilites to work with openai client
- Implement utitilites to work with langchain llm 

## [0.7.38] - 2025-07-25
- Fix issues with secret strings in settings

## [0.7.36] - 2025-07-25
- Fix issues with settings
- Add testing to unique settings

## [0.7.35] - 2025-07-23
- Bump version of SDK to have access to the latest features and fixes

## [0.7.34] - 2025-05-30
- Fix incorrect mapping in `ContentService` for the `search_content` function when mapping into `ContentChunk` object

## [0.7.33] - 2025-06-25
- Update reference post-processing

## [0.7.32] - 2025-06-24
- Create `classmethod` for `LanguageModelMessages` to load raw messages to root

## [0.7.31] - 2025-06-19
- Add typings to references in payload from `LanguageModelStreamResponseMessage` 
- Add `original_index` to the base reference to reflect updated api

## [0.7.30] - 2025-06-20
- Adding litellm models `litellm:gemini-2-5-flash`, `gemini-2-5-flash-lite-preview-06-17`, `litellm:gemini-2-5-pro`, `litellm:gemini-2-5-pro-preview-06-05`

## [0.7.29] - 2025-06-19
- Fix typehintin in services
- Error on invalid initialization

## [0.7.28] - 2025-06-17
- Revert default factory change on `ChatEventPayload` for attribute `metadata_filter` due to error in `backend-ingestion` on empty dict

## [0.7.27] - 2025-06-16
- Introduce a protocol for `complete_with_references` to enable testable services
- Rename/Create functions `stream_complete` in chat service and llm service accordingly

## [0.7.26] - 2025-06-05
- Add `scope_rules` to `ChatEventPayload`
- Added `UniqueQL` compiler and pydantic classes for `UniqueQL`. Note this is functionally equivalent but not identical to `UQLOperator` or `UQLCombinator` in `unique_sdk`.

## [0.7.25] - 2025-06-05
- Adding models `AZURE_GPT_41_MINI_2025_0414`, `AZURE_GPT_41_NANO_2025_0414`

## [0.7.24] - 2025-05-30
- Adding litellm model `gemini-2-5-flash-preview-05-20`, `anthropic-claude-sonnet-4` and `anthropic-claude-opus-4`

## [0.7.23] - 2025-05-22
- add encoder for `AZURE_GPT_4o_2024_1120` to be part of the encoder function returns.

## [0.7.22] - 2025-05-22
- `messages` are now always serialized by alias. This affects `LanguageModelService.complete` and `LanguageModelService.complete_async`.

## [0.7.21] - 2025-05-21
- Extend the update the `ChatMessage` object to include the `Reference` object introduced in the public api

## [0.7.20] - 2025-05-21
- Deprecate `LanguageModelTool` and associated models in favor of `LanguageModelToolDescription`

## [0.7.19] - 2025-05-20
- Extend the `MessageBuilder` to allow for appending any `LanguageModelMessage`

## [0.7.18] - 2025-05-20
- Add the possibility to specify metadata when creating or updating a Content.

## [0.7.17] - 2025-05-16
- Change inheritance hierarchy of events for easier deprecation

## [0.7.16] - 2025-05-16
- Add classmethods to create LanguageModelAssistatnMessage from functions and stream response
- Add completion like method to chat
- Add protocol for completion like method

## [0.7.15] - 2025-05-13
- Add the possibility to specify ingestionConfig when creating or updating a Content.

## [0.7.14] - 2025-05-08
- Fix bug not selecting the correct llm
- Add LMI type for flexible init of LanguageModelInfo
- Replace LanguageModel with LanguageModelInfo in hallucination check 

## [0.7.13] - 2025-05-07
- Adding litellm models `litellm:anthropic-claude-3-7-sonnet`, `litellm:anthropic-claude-3-7-sonnet-thinking`, `litellm:gemini-2-0-flash`, `gemini-2-5-flash-preview-04-17` , `litellm:gemini-2-5-pro-exp-03-25`

## [0.7.12] - 2025-05-02
- add `AZURE_o3_2025_0416` and `AZURE_o4_MINI_2025_0416` as part of the models

## [0.7.11] - 2025-04-28
- Removing `STRUCTURED_OUTPUT` capability from `AZURE_GPT_35_TURBO_0125`, `AZURE_GPT_4_TURBO_2024_0409` and `AZURE_GPT_4o_2024_0513`

## [0.7.10] - 2025-04-22
- Deprecate internal variables of services

## [0.7.9] - 2025-04-17
- add `AZURE_GPT_41_2025_0414` as part of the models

## [0.7.8] - 2025-04-08
- add `AZURE_GPT_4o_2024_1120` as part of the models

## [0.7.7] - 2025-04-11
- Add tool choice parameter to chat event payload

## [0.7.6] - 2025-04-08
- De provisioning o1-preview

## [0.7.5] - 2025-04-07
- Skip None values when serializing to json schema for LanguageModelInfo

## [0.7.4] - 2025-03-20
- add `AZURE_GPT_45_PREVIEW_2025_0227` as part of the models

## [0.7.3] - 2025-03-20
- Enable handling tool calls in message builder

## [0.7.2] - 2025-03-17
- HotFix `ContentService.search_content_chunks` to use `chat_id` from event if provided.

## [0.7.1] - 2025-03-11
- Fix Breaking change: `ContentService.search_content_chunks` `ContentService.search_content_chunks` now accepts`chat_id` for the specific to handle chat_only instances

## [0.7.0] - 2025-03-11
- Fix the issue with `ShortTermMemoryService.create_memory_async` adding `self.chat_id` and `self.message_id` as part of the parameter.
- Breaking change: `ContentService.search_content_on_chat` now requires you pass in a `chat_id` for the specific chat instance

## [0.6.9] - 2025-03-11
- Add o1-preview as part of the language model info, make the name consistent across board.

## [0.6.8] - 2025-03-11
- Add `verify_request_and_construct_event` to `verification.py`

## [0.6.7] - 2025-03-10
- Extend language model message builder

## [0.6.6] - 2025-03-10
- Add o1, o1-mini and o3-mini models
- Remove deprecated gpt4 models
- Make token_limits and encoder a required attribute of LanguageModelInfo

## [0.6.5] - 2025-03-04
- Add `upload_content_from_bytes` to `ContentService`
- Add `download_content_to_bytes` to `ContentService`

## [0.6.3] - 2025-02-27
- Simplified imports for services. `from unique_toolkit.language_model import LanguageModelService` -> `from unique_toolkit import LanguageModelService` to reduce number of import lines.

## [0.6.3] - 2025-02-26
- Add `builder` method to `LanguageModelMessages` class

## [0.6.2] - 2025-02-25
- Deprecate `LanguageModel` in favor of `LanguageModelInfo`
- `LanguageModelTokenLimits` properties become mandatory, initialization allows 
  - init with `token_limit` and `fraction_input` or `input_token_limit` and `output_token_limit`
  - only `input_token_limit` and `output_token_limit` are members of model

## [0.6.1] - 2025-02-25
- [BREAKING] `LanguageModelService.stream_complete` and `LanguageModelService.stream_complete_async` are now moved to `ChatService.stream_complete` and `ChatService.stream_complete_async`. Correspondingly `assistant_message_id` and `user_message_id` are removed from `LanguageModelService`.
- Add `create_user_message` and `create_user_message_async` to `ChatService` (similar to `create_assistant_message` and `create_assistant_message_async`)

## [0.6.0] - 2025-02-21
- make for each domain, its base functionality accessible from `functions.py`
- make it possible to instantiate the domain services directly from different event types, inhereted from common `BaseEvent`
- extend the functionalities in the ShortTermMemoryService by adding the `find_latest_memory` and `create_memory` functions for sync and async usage
- remove logger dependency from service classes
- marked deprecated:
  - `from_chat_event` in ShortTermMemoryService, use `ShortTermMemoryService(event=event)` instead
  - `complete_async_util` in LanguageModelService, use `functions.complete_async` instead
  - `stream_complete_async` in LanguageModelService, use `stream_complete_to_chat_async` instead
  - `stream_complete` in LanguageModelService, use `stream_complete_to_chat` instead
  - `Event` and nested schemas in `app`, use `ChatEvent` and `ChatEventUserMessage`, `ChatEventAssistantMessage` and `ChatEventToolMessage` instead

## [0.5.56] - 2025-02-19
- Add `MessageAssessment` title field and change label values

## [0.5.55] - 2025-02-18
- Log `contentId` for better debugging

## [0.5.54] - 2025-02-10
- Add `created_at`, `completed_at`, `updated_at` and `gpt_request` to `ChatMessage` schema.

## [0.5.53] - 2025-02-01
- Correct `MessageAssessment` schemas

## [0.5.52] - 2025-02-01
- Add `MessageAssessment` schemas and functions to `ChatService` to handle message assessments.
- Fix `LanguageModelService.complete_async_util` to use the correct async method.

## [0.5.51] - 2025-01-30
- Add missing structured output arguments in complete_async

## [0.5.50] - 2025-01-30
- Add the possibility to define completion output structure through a pydantic class

## [0.5.49] - 2025-01-24
- Add `parsed` and `refusal` to `LanguageModelAssistantMessage` to support structured output

## [0.5.48] - 2025-01-19
- Added the possibility define tool parameters with a json schema (Useful when generating tool parameters from a pydantic object)

## [0.5.47] - 2025-01-07
- Added a message builder to build language model messages conveniently without importing all different messages.
- Move tool_calls to assistant message as not needed anywhere else.

## [0.5.46] - 2025-01-07
 - Added `AZURE_GPT_35_TURBO_0125` as new model into toolkit.

## [0.5.45] - 2025-01-03
- Added `ShortTermMemoryService` class to handle short term memory.

## [0.5.44] - 2024-12-18
- Add `event_constructor` to `verify_signature_and_construct_event` to allow for custom event construction.

## [0.5.43] - 2024-12-13
- Add `Prompt` class to handle templated prompts that can be formatted into LanguageModelSystemMessage and LanguageModelUserMessage.

## [0.5.42] - 2024-12-11
- Update `LanguageModelTokenLimits` with fix avoiding floats for token

## [0.5.41] - 2024-12-11
- Update `LanguageModelTokenLimits` includes a fraction_input now to always have input/output token limits available.

## [0.5.40] - 2024-12-11
- Add `other_options` to `LanguageModelService.complete`, `LanguageModelService.complete_async`, `LanguageModelService.stream_complete` and `LanguageModelService.stream_complete_async`

## [0.5.39] - 2024-12-09
- Add `contentIds` to `Search.create` and `Search.create_async`
- Use `metadata_filter` from event in `ContentService.search_content_chunks` and `ContentService.async_search_content_chunks` as default.

## [0.5.38] - 2024-11-26
- Added string representation to `LanguageModelMessage` and `LanguageModelMessages` class

## [0.5.37] - 2024-11-26
- `content` parameter in `ChatService.modify_assistant_message` and `ChatService.modify_assistant_message_async` is now optional
- Added optional parameter `original_content` to `ChatService.modify_assistant_message` and `ChatService.modify_assistant_message_async`
- Added optional parameter `original_content` to `ChatService.create_assistant_message` and `ChatService.create_assistant_message_async`

## [0.5.36] - 2024-11-19
- Add possibility to return the response from the download file from chat request
- Add possibility to not specify a filename and use filename from response headers

## [0.5.35] - 2024-11-18
- Add the possibilty to upload files without triggering ingestion by setting `skip_ingestion` to `True` in `ContentService.upload_content`

## [0.5.34] - 2024-11-15
- Add `content_id_to_translate` to `EventAdditionalParameters`

## [0.5.33] - 2024-10-30
- Force randomizing tool_call_id. This is helpful to better identify the tool_calls.

## [0.5.32] - 2024-10-30
- Extending `LanguageModelName` with GPT-4o-2024-0806. This model is invoked using `AZURE_GPT_4o_2024_0806`.

## [0.5.31] - 2024-10-29
- Adding support for function calling. Assistant message for tool calls can be directly created with `LanguageModelFunctionCall.create_assistant_message_from_tool_calls`. Better separation of schemas for different types of `LanguageModelMessages`.

## [0.5.30] - 2024-10-28
- Correctly use `temperature` parameter in `LanguageModelService.complete` and `LanguageModelService.complete_async` methods

## [0.5.29] - 2024-10-28
- Allow numbers in `LanguageModelTool` name

## [0.5.28] - 2024-10-23
- Correctly use `temperature` parameter in `LanguageModelService.stream_complete` and `LanguageModelService.stream_complete_async` methods

## [0.5.27] - 2024-10-22
- Add encoder_name to to language model info
- Verify tool name for `LanguageModelTool` to conform with frontent requirements.
- Add `search_on_chat` to `ContentService`

## [0.5.26] - 2024-10-16
- Bump `unique_sdk` version

## [0.5.25] - 2024-09-26
- Add `evaluators` for hallucination and context relevancy evaluation

## [0.5.24] - 2024-09-26
- Add `originalText` to `_construct_message_modify_params` and `_construct_message_create_params`. This addition makes sure that the `originalText` on the database is populated with the `text`

## [0.5.23] - 2024-09-23
- Add `set_completed_at` as a boolen parameter to the following functions: `modify_user_message`, `modify_user_message_async`, `modify_assistant_message`, `modify_assistant_message_async`, `create_assistant_message` and `create_assistant_message`. This parameter allows the `completedAt` timestamp on the database to be updated when set to True.

## [0.5.22] - 2024-09-17
- Add `LanguageModelToolMessage` as additional `LanguageModelMessage`

## [0.5.21] - 2024-09-16
- Add `tool` as new role to `ChatMessage`, as well as `tool_calls` and `tool_call_id` as additional parameters

## [0.5.20] - 2024-09-16
- `LanguageModelService` now supports complete_util_async that can be called without instantiating the class, currently being used in the Hallucination service and evaluation API

## [0.5.19] - 2024-09-11
- `LanguageModelMessage` now supports content as a list of dictionary. Useful when adding image_url content along user message. 

## [0.5.18] - 2024-09-03
- Adds option to use `metadata_filter` with search.
- Adds `user_metadata`, `tool_parameters` and `metadata_filter` to `EventPayload`.
- Adds `update_debug_info` and `modify_user_message` (and the corresponding `async` variants) to `ChatService`.

## [0.5.17] - 2024-08-30
- Add option to initiate `LanguageModel` with a string.
- Add option to call `LanguageModelService` functions also with a string instead of `LanguageModelName` enum for parameter `model_name`.

## [0.5.16] - 2024-08-29
- Fix `ContentService.upload_content` function.

## [0.5.15] - 2024-08-27
- Possibility to specify root directory in `ContentService.download_content`

## [0.5.14] - 2024-08-26
- Add AZURE_GPT_4o_MINI_2024_0718 to language model infos

## [0.5.13] - 2024-08-19
- Added `items` to `LanguageModelToolParameterProperty` schema to add support for parameters with list types.
- Added `returns` to `LanguageModelTool` schema to describe the return types of tool calls.

## [0.5.12] - 2024-08-7
- added `completedAt` datetime to `unique_sdk.Message.modify` and `unique_sdk.Message.modify_async`
- added `original_text` and `language` to `EventUserMessage`

## [0.5.11] - 2024-08-6
- made all domain specific functions and classes directly importable from `unique_toolkit.[DOMAIN_NAME]`
- renamed `RerankerConfig` to `ContentRerankerConfig`
- renamed `get_cosine_similarity` to `calculate_cosine_similarity` and moved it to `unique_toolkit.embedding.utils`
- moved `calculate_tokens` from `unique_toolkit.content.utils` to `unique_toolkit.embedding.utils`
- disabled deprecation warning in `LanguageModel`
- added `additional_parameters` to event
- removed `ChatState` and use `Event` instead

## [0.5.10] - 2024-08-6
- fix content schema

## [0.5.9] - 2024-08-6
- added `created_at` and `updated_at` to content schema

## [0.5.8] - 2024-08-1
- `RerankerConfig` serialization alias added

## [0.5.7] - 2024-07-31
- Replace mocked async service calls with async calls in `unique_sdk` 
- Change async methods name from `async_*` to `*_async`
- Remove `chat_only` and `scope_ids` attributes from `ChatState` class
- Replace `AsyncExecutor` by simpler utility function `run_async_tasks_parallel`

## [0.5.6] - 2024-07-30
- Bug fix: `ContentService.search_content_chunks` and it's `async` equivalent now accept `None` as a valid parameter value for `scope_ids`.

## [0.5.5] - 2024-07-30
- Added parameters to `ContentService.search_content_chunks` and `ContentService.async_search_content_chunks`
  - `reranker_config` to optinally rerank the search results
  - `search_language` to specify a language for full-text-search

## [0.5.4] - 2024-07-26
- correct ChatMessage schema

## [0.5.3] - 2024-07-25
- downgrade numpy version to ^1.26.4 to be compatible with langchain libraries (require numpy<2.0)

## [0.5.2] - 2024-07-25
- correct event schema

## [0.5.1] - 2024-07-23
- correct documentation

## [0.5.0] - 2024-07-23
### Added
- Added `unique_toolkit.app` module with the following components:
  - `init_logging.py` for initializing the logger.
  - `init_sdk.py` for initializing the SDK with environment variables.
  - `schemas.py` containing the Event schema.
  - `verification.py` for verifying the endpoint secret and constructing the event.

- Added `unique_toolkit.chat` module with the following components:
  - `state.py` containing the `ChatState` class.
  - `service.py` containing the `ChatService` class for managing chat interactions.
  - `schemas.py` containing relevant schemas such as `ChatMessage`.
  - `utils.py` with utility functions for chat interactions.

- Added `unique_toolkit.content` module with the following components:
  - `service.py` containing the `ContentService` class for interacting with content.
  - `schemas.py` containing relevant schemas such as `Content` and `ContentChunk`.
  - `utils.py` with utility functions for manipulating content objects.

- Added `unique_toolkit.embedding` module with the following components:
  - `service.py` containing the `EmbeddingService` class for working with embeddings.
  - `schemas.py` containing relevant schemas such as `Embeddings`.

- Added `unique_toolkit.language_model` module with the following components:
  - `infos.py` containing information on language models deployed on the Unique platform.
  - `service.py` containing the `LanguageModelService` class for interacting with language models.
  - `schemas.py` containing relevant schemas such as `LanguageModelResponse`.
  - `utils.py` with utility functions for parsing language model output.

## [0.0.2] - 2024-07-10
- Initial release of `unique_toolkit`.<|MERGE_RESOLUTION|>--- conflicted
+++ resolved
@@ -13,13 +13,10 @@
   - Thinking Manager
 - Updated tool manager
 
-<<<<<<< HEAD
-=======
 ## [0.8.13] - 2025-08-18
 - Fix no tool call respoonse in ChatMessage -> Open Ai messages translation
 - Add simple append method to OpenAIMessageBuilder
 
->>>>>>> 2d429073
 ## [0.8.11] - 2025-08-15
 - Fix no tool call respoonse in ChatMessage -> Open Ai messages translation
 - Add simple append method to OpenAIMessageBuilder
