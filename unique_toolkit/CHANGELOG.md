--- conflicted
+++ resolved
@@ -5,13 +5,12 @@
 The format is based on [Keep a Changelog](https://keepachangelog.com/en/1.0.0/), 
 and this project adheres to [Semantic Versioning](https://semver.org/spec/v2.0.0.html).
 
-## [0.5.16] - 2024-08-27
-<<<<<<< HEAD
+## [0.5.17] - 2024-08-30
 - Add option to initiate `LanguageModel` with a string
 - Add option to call `LanguageModelService` functions also with a string instead of `LanguageModelName` enum for parameter `model_name`.
-=======
+
+## [0.5.16] - 2024-08-29
 - Fix `ContentService.upload_content` function.
->>>>>>> 14000b7d
 
 ## [0.5.15] - 2024-08-27
 - Possibility to specify root directory in `ContentService.download_content`
