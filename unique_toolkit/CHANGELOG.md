# Changelog

All notable changes to this project will be documented in this file.

The format is based on [Keep a Changelog](https://keepachangelog.com/en/1.0.0/), 
and this project adheres to [Semantic Versioning](https://semver.org/spec/v2.0.0.html).

<<<<<<< HEAD
## [1.2.0] - 2025-09-24
- A2A: Add optional `tool_choices` to `SubAgentToolConfig` and thread into SDK call
- A2A: When `tool_choices` is empty, omit the parameter (backward compatible)
- Tests: Add tests for A2A `tool_choices` behavior
=======

## [1.1.9] - 2025-09-24
- Fix bug in `LanguageModelFunction` to extend support mistral tool calling.

## [1.1.8] - 2025-09-23
- Revert last to version 1.1.6

## [1.1.7] - 2025-09-23
- Introduce keyword only functions in services for better backward compatibility
- Deprecatea functions that are using positional arguments in services 

## [1.1.6] - 2025-09-23
- Fix model_dump for `ToolBuildConfig`

## [1.1.5] - 2025-09-23
- Fix a circular import and add tests for `ToolBuildConfig`

## [1.1.4] - 2025-09-23
- First version human verification on api calls

## [1.1.3] - 2025-09-23
- Updated LMI JSON schema input type to include annotated string field with title
>>>>>>> b15d5a16

## [1.1.2] - 2025-09-22
- Fixed bug tool selection for exclusive tools

## [1.1.1] - 2025-09-18
- Fixed bug on tool config added icon name

## [1.1.0] - 2025-09-18
- Enable chat event filtering in SSE event generator via env variables

## [1.0.0] - 2025-09-18
- Bump toolkit version to allow for both patch and minor updates

## [0.9.1] - 2025-09-17
- update to python 3.12 due to security 

## [0.9.0] - 2025-09-14
- Moved agentic code into the `agentic` folder. This breaks imports of
  - `debug_info_amanager`
  - `evals`
  - `history_manager`
  - `post_processor`
  - `reference-manager`
  - `short_term_memory_manager`
  - `thinking_manager`
  - `tools`

## [0.8.57] - 2025-09-14
- Added more utils to commons

## [0.8.56] - 2025-09-12
- Fixed token counter in utils

## [0.8.55] - 2025-09-10
- Update documentation with agentic managers

## [0.8.54] - 2025-09-10
- HistoryManager: compute source numbering offset from prior serialized tool messages using `load_sources_from_string`
- LoopTokenReducer: serialize reduced tool messages as JSON arrays to keep offsets parsable

## [0.8.53] - 2025-09-09
- Add support for skip ingestion for only excel files.

## [0.8.52] - 2025-09-06
- Fix import error in token counting

## [0.8.51] - 2025-09-06
- Update token counter to latest version of monorepo.

## [0.8.50] - 2025-09-08
- Minor fix in documentation
- Updated examples

## [0.8.49] - 2025-09-05
- Fixed token reducer now has a safety margin of 10% less did not work.

## [0.8.48] - 2025-09-05
- Add documentation on language models to markdown

## [0.8.47] - 2025-09-05
- Removed old code
- Fixed small bugs in history manager & set the hallucination to use gpt4o as default.

## [0.8.46] - 2025-09-04
- Bugfix for hostname identification inside Unique cluster in `unique_settings.py`

## [0.8.45] - 2025-09-04
- Introduce handoff capability to tools. with the `takes_control()` function.

## [0.8.44] - 2025-09-03
- Refine `EndpointClass` and create `EndpointRequestor`

## [0.8.43] - 2025-09-03
- Add alias for `UniqueSettings` api base `API_BASE`

## [0.8.42] - 2025-09-02
- updated schema of `chunk_relevancy_sorter`

## [0.8.41] - 2025-09-02
- Make A2A tool auto register with tool factory

## [0.8.40] - 2025-09-02
- Add frontend compatible type for pydantic BaseModel types in pydantic BaseModels

## [0.8.39] - 2025-09-02
- include `get_async_openai_client`

## [0.8.38] - 2025-09-01
- Sanitize documentation

## [0.8.37] - 2025-09-01
- Adapt defaults and json-schema in `LanguageModelInfo`

## [0.8.36] - 2025-09-01
- Added dependency `Pillow` and `Platformsdir`

## [0.8.35] - 2025-09-01
- Initial toolkit documentation (WIP)

## [0.8.34] - 2025-09-01
- Automatic initializations of services and event generator

## [0.8.33] - 2025-08-31
- fixed tool for `web_search`

## [0.8.32] - 2025-08-30
- moved over general packages for `web_search`

## [0.8.31] - 2025-08-29
- Add various openai models to supported model list
  - o1
  - o3
  - o3-deep-research
  - o3-pro
  - o4-mini
  - o4-mini-deep-research
  - gpt-4-1-mini
  - gpt-4-1-nano

## [0.8.30] - 2025-08-28
- Added A2A manager

## [0.8.29] - 2025-08-27
- Include `MessageExecution` and `MessageLog` in toolkit 

## [0.8.28] - 2025-08-28
- Fix paths for `sdk_url` and `openai_proxy` for localhost

## [0.8.27] - 2025-08-28
- Fixed function "create_async" in language_model.functions : "user_id" argument should be optional.

## [0.8.26] - 2025-08-27
- Optimized MCP manager

## [0.8.26] - 2025-08-27
- Optimized MCP manager

## [0.8.25] - 2025-08-27
- Load environment variables automatically from plattform dirs or environment
- General Endpoint definition utility
- Expose `LanguageModelToolDescription` and `LanguageModelName` directly
- Get initial debug information from chat payload  

## [0.8.24] - 2025-08-25
- Optimized hallucination manager

## [0.8.23] - 2025-08-27
- Add MCP manager that handles MCP related logic


## [0.8.22] - 2025-08-25
- Add DeepSeek-R1, DeepSeek-V3.1, Qwen3-235B-A22B and Qwen3-235B-A22B-Thinking-2507 to supported model list

## [0.8.21] - 2025-08-26
- Fixed old (not used) function "create_async" in language_model.functions : The function always returns "Unauthorized" --> Added "user_id" argument to fix this.

## [0.8.20] - 2025-08-24
- Fixed forced-tool-calls

## [0.8.20] - 2025-08-05
- Bump SDK version to support the latest features.

## [0.8.19] - 2025-08-24
- Enforce usage of ruff using pipeline

## [0.8.18] - 2025-08-22
- moved class variables into instance variables

## [0.8.17] - 2025-08-22
- fixed circular dependencies in tools

## [0.8.16] - 2025-08-19
- moved Hallucination evaluator into toolkit

## [0.8.15] - 2025-08-19
- Added history loading from database for History Manager

## [0.8.14] - 2025-08-19
- Including GPT-5 series deployed via LiteLLM into language model info

## [0.8.13] - 2025-08-18
- Adding initial versions of
  - Evaluation Manager
  - History Manager
  - Postprocessor Manager
  - Thinking Manager
- Updated tool manager

## [0.8.12] - 2025-08-18
- Fix no tool call respoonse in ChatMessage -> Open Ai messages translation
- Add simple append method to OpenAIMessageBuilder

## [0.8.11] - 2025-08-15
- Fix no tool call respoonse in ChatMessage -> Open Ai messages translation
- Add simple append method to OpenAIMessageBuilder

## [0.8.10] - 2025-08-15
- Add min and max temperature to `LanguageModelInfo`: temperature will be clamped to the min and max temperature
- Add default options to `LanguageModelInfo`: These are used by default

## [0.8.9] - 2025-08-15
- Reduce input token limits for `ANTHROPIC_CLAUDE_3_7_SONNET_THINKING`, `ANTHROPIC_CLAUDE_3_7_SONNET`, `ANTHROPIC_CLAUDE_OPUS_4` and `ANTHROPIC_CLAUDE_SONNET_4` to 180_000 from 200_000

## [0.8.8] - 2025-08-11
- Make chat service openai stream response openai compatible 
- Make `ChatMessage` openai compatible

## [0.8.7] - 2025-08-11
- Make chat service openai compatible
- Fix some bugs
- Make OpenAIMessageBuilder more congruent to MessageBuilder

## [0.8.6] - 2025-08-11
- Add GPT-5, GPT-5_MINI, GPT-5_NANO, GPT-5_CHAT to supported models list

## [0.8.5] - 2025-08-06
- Refactored tools to be in the tool-kit

## [0.8.4] - 2025-08-06
- Make unique settings compatible with legacy environment variables

## [0.8.3] - 2025-08-05
- Expose threshold field for search.

## [0.8.2] - 2025-08-05
- Implement overloads for services for clearer dev experience
- Proper typing for SSE event handling
- Enhanced unique settings. Expose usage of default values in logs
- SDK Initialization from unique settings
- Add utilities for to run llm/agent flows for devs

## [0.8.1] - 2025-08-05
- Bump SDK version to support the latest features.

## [0.8.0] - 2025-08-04
- Add MCP support

## [0.7.42] - 2025-08-01
- Added tool definitions

## [0.7.41] - 2025-07-31
- Add new chat event attribute indicating tools disabled on a company level

## [0.7.40] - 2025-07-30
- Remove `GEMINI_2_5_FLASH_PREVIEW_0417` model

## [0.7.39] - 2025-07-28
- Implement utitilites to work with openai client
- Implement utitilites to work with langchain llm 

## [0.7.38] - 2025-07-25
- Fix issues with secret strings in settings

## [0.7.36] - 2025-07-25
- Fix issues with settings
- Add testing to unique settings

## [0.7.35] - 2025-07-23
- Bump version of SDK to have access to the latest features and fixes

## [0.7.34] - 2025-05-30
- Fix incorrect mapping in `ContentService` for the `search_content` function when mapping into `ContentChunk` object

## [0.7.33] - 2025-06-25
- Update reference post-processing

## [0.7.32] - 2025-06-24
- Create `classmethod` for `LanguageModelMessages` to load raw messages to root

## [0.7.31] - 2025-06-19
- Add typings to references in payload from `LanguageModelStreamResponseMessage` 
- Add `original_index` to the base reference to reflect updated api

## [0.7.30] - 2025-06-20
- Adding litellm models `litellm:gemini-2-5-flash`, `gemini-2-5-flash-lite-preview-06-17`, `litellm:gemini-2-5-pro`, `litellm:gemini-2-5-pro-preview-06-05`

## [0.7.29] - 2025-06-19
- Fix typehintin in services
- Error on invalid initialization

## [0.7.28] - 2025-06-17
- Revert default factory change on `ChatEventPayload` for attribute `metadata_filter` due to error in `backend-ingestion` on empty dict

## [0.7.27] - 2025-06-16
- Introduce a protocol for `complete_with_references` to enable testable services
- Rename/Create functions `stream_complete` in chat service and llm service accordingly

## [0.7.26] - 2025-06-05
- Add `scope_rules` to `ChatEventPayload`
- Added `UniqueQL` compiler and pydantic classes for `UniqueQL`. Note this is functionally equivalent but not identical to `UQLOperator` or `UQLCombinator` in `unique_sdk`.

## [0.7.25] - 2025-06-05
- Adding models `AZURE_GPT_41_MINI_2025_0414`, `AZURE_GPT_41_NANO_2025_0414`

## [0.7.24] - 2025-05-30
- Adding litellm model `gemini-2-5-flash-preview-05-20`, `anthropic-claude-sonnet-4` and `anthropic-claude-opus-4`

## [0.7.23] - 2025-05-22
- add encoder for `AZURE_GPT_4o_2024_1120` to be part of the encoder function returns.

## [0.7.22] - 2025-05-22
- `messages` are now always serialized by alias. This affects `LanguageModelService.complete` and `LanguageModelService.complete_async`.

## [0.7.21] - 2025-05-21
- Extend the update the `ChatMessage` object to include the `Reference` object introduced in the public api

## [0.7.20] - 2025-05-21
- Deprecate `LanguageModelTool` and associated models in favor of `LanguageModelToolDescription`

## [0.7.19] - 2025-05-20
- Extend the `MessageBuilder` to allow for appending any `LanguageModelMessage`

## [0.7.18] - 2025-05-20
- Add the possibility to specify metadata when creating or updating a Content.

## [0.7.17] - 2025-05-16
- Change inheritance hierarchy of events for easier deprecation

## [0.7.16] - 2025-05-16
- Add classmethods to create LanguageModelAssistatnMessage from functions and stream response
- Add completion like method to chat
- Add protocol for completion like method

## [0.7.15] - 2025-05-13
- Add the possibility to specify ingestionConfig when creating or updating a Content.

## [0.7.14] - 2025-05-08
- Fix bug not selecting the correct llm
- Add LMI type for flexible init of LanguageModelInfo
- Replace LanguageModel with LanguageModelInfo in hallucination check 

## [0.7.13] - 2025-05-07
- Adding litellm models `litellm:anthropic-claude-3-7-sonnet`, `litellm:anthropic-claude-3-7-sonnet-thinking`, `litellm:gemini-2-0-flash`, `gemini-2-5-flash-preview-04-17` , `litellm:gemini-2-5-pro-exp-03-25`

## [0.7.12] - 2025-05-02
- add `AZURE_o3_2025_0416` and `AZURE_o4_MINI_2025_0416` as part of the models

## [0.7.11] - 2025-04-28
- Removing `STRUCTURED_OUTPUT` capability from `AZURE_GPT_35_TURBO_0125`, `AZURE_GPT_4_TURBO_2024_0409` and `AZURE_GPT_4o_2024_0513`

## [0.7.10] - 2025-04-22
- Deprecate internal variables of services

## [0.7.9] - 2025-04-17
- add `AZURE_GPT_41_2025_0414` as part of the models

## [0.7.8] - 2025-04-08
- add `AZURE_GPT_4o_2024_1120` as part of the models

## [0.7.7] - 2025-04-11
- Add tool choice parameter to chat event payload

## [0.7.6] - 2025-04-08
- De provisioning o1-preview

## [0.7.5] - 2025-04-07
- Skip None values when serializing to json schema for LanguageModelInfo

## [0.7.4] - 2025-03-20
- add `AZURE_GPT_45_PREVIEW_2025_0227` as part of the models

## [0.7.3] - 2025-03-20
- Enable handling tool calls in message builder

## [0.7.2] - 2025-03-17
- HotFix `ContentService.search_content_chunks` to use `chat_id` from event if provided.

## [0.7.1] - 2025-03-11
- Fix Breaking change: `ContentService.search_content_chunks` `ContentService.search_content_chunks` now accepts`chat_id` for the specific to handle chat_only instances

## [0.7.0] - 2025-03-11
- Fix the issue with `ShortTermMemoryService.create_memory_async` adding `self.chat_id` and `self.message_id` as part of the parameter.
- Breaking change: `ContentService.search_content_on_chat` now requires you pass in a `chat_id` for the specific chat instance

## [0.6.9] - 2025-03-11
- Add o1-preview as part of the language model info, make the name consistent across board.

## [0.6.8] - 2025-03-11
- Add `verify_request_and_construct_event` to `verification.py`

## [0.6.7] - 2025-03-10
- Extend language model message builder

## [0.6.6] - 2025-03-10
- Add o1, o1-mini and o3-mini models
- Remove deprecated gpt4 models
- Make token_limits and encoder a required attribute of LanguageModelInfo

## [0.6.5] - 2025-03-04
- Add `upload_content_from_bytes` to `ContentService`
- Add `download_content_to_bytes` to `ContentService`

## [0.6.3] - 2025-02-27
- Simplified imports for services. `from unique_toolkit.language_model import LanguageModelService` -> `from unique_toolkit import LanguageModelService` to reduce number of import lines.

## [0.6.3] - 2025-02-26
- Add `builder` method to `LanguageModelMessages` class

## [0.6.2] - 2025-02-25
- Deprecate `LanguageModel` in favor of `LanguageModelInfo`
- `LanguageModelTokenLimits` properties become mandatory, initialization allows 
  - init with `token_limit` and `fraction_input` or `input_token_limit` and `output_token_limit`
  - only `input_token_limit` and `output_token_limit` are members of model

## [0.6.1] - 2025-02-25
- [BREAKING] `LanguageModelService.stream_complete` and `LanguageModelService.stream_complete_async` are now moved to `ChatService.stream_complete` and `ChatService.stream_complete_async`. Correspondingly `assistant_message_id` and `user_message_id` are removed from `LanguageModelService`.
- Add `create_user_message` and `create_user_message_async` to `ChatService` (similar to `create_assistant_message` and `create_assistant_message_async`)

## [0.6.0] - 2025-02-21
- make for each domain, its base functionality accessible from `functions.py`
- make it possible to instantiate the domain services directly from different event types, inhereted from common `BaseEvent`
- extend the functionalities in the ShortTermMemoryService by adding the `find_latest_memory` and `create_memory` functions for sync and async usage
- remove logger dependency from service classes
- marked deprecated:
  - `from_chat_event` in ShortTermMemoryService, use `ShortTermMemoryService(event=event)` instead
  - `complete_async_util` in LanguageModelService, use `functions.complete_async` instead
  - `stream_complete_async` in LanguageModelService, use `stream_complete_to_chat_async` instead
  - `stream_complete` in LanguageModelService, use `stream_complete_to_chat` instead
  - `Event` and nested schemas in `app`, use `ChatEvent` and `ChatEventUserMessage`, `ChatEventAssistantMessage` and `ChatEventToolMessage` instead

## [0.5.56] - 2025-02-19
- Add `MessageAssessment` title field and change label values

## [0.5.55] - 2025-02-18
- Log `contentId` for better debugging

## [0.5.54] - 2025-02-10
- Add `created_at`, `completed_at`, `updated_at` and `gpt_request` to `ChatMessage` schema.

## [0.5.53] - 2025-02-01
- Correct `MessageAssessment` schemas

## [0.5.52] - 2025-02-01
- Add `MessageAssessment` schemas and functions to `ChatService` to handle message assessments.
- Fix `LanguageModelService.complete_async_util` to use the correct async method.

## [0.5.51] - 2025-01-30
- Add missing structured output arguments in complete_async

## [0.5.50] - 2025-01-30
- Add the possibility to define completion output structure through a pydantic class

## [0.5.49] - 2025-01-24
- Add `parsed` and `refusal` to `LanguageModelAssistantMessage` to support structured output

## [0.5.48] - 2025-01-19
- Added the possibility define tool parameters with a json schema (Useful when generating tool parameters from a pydantic object)

## [0.5.47] - 2025-01-07
- Added a message builder to build language model messages conveniently without importing all different messages.
- Move tool_calls to assistant message as not needed anywhere else.

## [0.5.46] - 2025-01-07
 - Added `AZURE_GPT_35_TURBO_0125` as new model into toolkit.

## [0.5.45] - 2025-01-03
- Added `ShortTermMemoryService` class to handle short term memory.

## [0.5.44] - 2024-12-18
- Add `event_constructor` to `verify_signature_and_construct_event` to allow for custom event construction.

## [0.5.43] - 2024-12-13
- Add `Prompt` class to handle templated prompts that can be formatted into LanguageModelSystemMessage and LanguageModelUserMessage.

## [0.5.42] - 2024-12-11
- Update `LanguageModelTokenLimits` with fix avoiding floats for token

## [0.5.41] - 2024-12-11
- Update `LanguageModelTokenLimits` includes a fraction_input now to always have input/output token limits available.

## [0.5.40] - 2024-12-11
- Add `other_options` to `LanguageModelService.complete`, `LanguageModelService.complete_async`, `LanguageModelService.stream_complete` and `LanguageModelService.stream_complete_async`

## [0.5.39] - 2024-12-09
- Add `contentIds` to `Search.create` and `Search.create_async`
- Use `metadata_filter` from event in `ContentService.search_content_chunks` and `ContentService.async_search_content_chunks` as default.

## [0.5.38] - 2024-11-26
- Added string representation to `LanguageModelMessage` and `LanguageModelMessages` class

## [0.5.37] - 2024-11-26
- `content` parameter in `ChatService.modify_assistant_message` and `ChatService.modify_assistant_message_async` is now optional
- Added optional parameter `original_content` to `ChatService.modify_assistant_message` and `ChatService.modify_assistant_message_async`
- Added optional parameter `original_content` to `ChatService.create_assistant_message` and `ChatService.create_assistant_message_async`

## [0.5.36] - 2024-11-19
- Add possibility to return the response from the download file from chat request
- Add possibility to not specify a filename and use filename from response headers

## [0.5.35] - 2024-11-18
- Add the possibilty to upload files without triggering ingestion by setting `skip_ingestion` to `True` in `ContentService.upload_content`

## [0.5.34] - 2024-11-15
- Add `content_id_to_translate` to `EventAdditionalParameters`

## [0.5.33] - 2024-10-30
- Force randomizing tool_call_id. This is helpful to better identify the tool_calls.

## [0.5.32] - 2024-10-30
- Extending `LanguageModelName` with GPT-4o-2024-0806. This model is invoked using `AZURE_GPT_4o_2024_0806`.

## [0.5.31] - 2024-10-29
- Adding support for function calling. Assistant message for tool calls can be directly created with `LanguageModelFunctionCall.create_assistant_message_from_tool_calls`. Better separation of schemas for different types of `LanguageModelMessages`.

## [0.5.30] - 2024-10-28
- Correctly use `temperature` parameter in `LanguageModelService.complete` and `LanguageModelService.complete_async` methods

## [0.5.29] - 2024-10-28
- Allow numbers in `LanguageModelTool` name

## [0.5.28] - 2024-10-23
- Correctly use `temperature` parameter in `LanguageModelService.stream_complete` and `LanguageModelService.stream_complete_async` methods

## [0.5.27] - 2024-10-22
- Add encoder_name to to language model info
- Verify tool name for `LanguageModelTool` to conform with frontent requirements.
- Add `search_on_chat` to `ContentService`

## [0.5.26] - 2024-10-16
- Bump `unique_sdk` version

## [0.5.25] - 2024-09-26
- Add `evaluators` for hallucination and context relevancy evaluation

## [0.5.24] - 2024-09-26
- Add `originalText` to `_construct_message_modify_params` and `_construct_message_create_params`. This addition makes sure that the `originalText` on the database is populated with the `text`

## [0.5.23] - 2024-09-23
- Add `set_completed_at` as a boolen parameter to the following functions: `modify_user_message`, `modify_user_message_async`, `modify_assistant_message`, `modify_assistant_message_async`, `create_assistant_message` and `create_assistant_message`. This parameter allows the `completedAt` timestamp on the database to be updated when set to True.

## [0.5.22] - 2024-09-17
- Add `LanguageModelToolMessage` as additional `LanguageModelMessage`

## [0.5.21] - 2024-09-16
- Add `tool` as new role to `ChatMessage`, as well as `tool_calls` and `tool_call_id` as additional parameters

## [0.5.20] - 2024-09-16
- `LanguageModelService` now supports complete_util_async that can be called without instantiating the class, currently being used in the Hallucination service and evaluation API

## [0.5.19] - 2024-09-11
- `LanguageModelMessage` now supports content as a list of dictionary. Useful when adding image_url content along user message. 

## [0.5.18] - 2024-09-03
- Adds option to use `metadata_filter` with search.
- Adds `user_metadata`, `tool_parameters` and `metadata_filter` to `EventPayload`.
- Adds `update_debug_info` and `modify_user_message` (and the corresponding `async` variants) to `ChatService`.

## [0.5.17] - 2024-08-30
- Add option to initiate `LanguageModel` with a string.
- Add option to call `LanguageModelService` functions also with a string instead of `LanguageModelName` enum for parameter `model_name`.

## [0.5.16] - 2024-08-29
- Fix `ContentService.upload_content` function.

## [0.5.15] - 2024-08-27
- Possibility to specify root directory in `ContentService.download_content`

## [0.5.14] - 2024-08-26
- Add AZURE_GPT_4o_MINI_2024_0718 to language model infos

## [0.5.13] - 2024-08-19
- Added `items` to `LanguageModelToolParameterProperty` schema to add support for parameters with list types.
- Added `returns` to `LanguageModelTool` schema to describe the return types of tool calls.

## [0.5.12] - 2024-08-7
- added `completedAt` datetime to `unique_sdk.Message.modify` and `unique_sdk.Message.modify_async`
- added `original_text` and `language` to `EventUserMessage`

## [0.5.11] - 2024-08-6
- made all domain specific functions and classes directly importable from `unique_toolkit.[DOMAIN_NAME]`
- renamed `RerankerConfig` to `ContentRerankerConfig`
- renamed `get_cosine_similarity` to `calculate_cosine_similarity` and moved it to `unique_toolkit.embedding.utils`
- moved `calculate_tokens` from `unique_toolkit.content.utils` to `unique_toolkit.embedding.utils`
- disabled deprecation warning in `LanguageModel`
- added `additional_parameters` to event
- removed `ChatState` and use `Event` instead

## [0.5.10] - 2024-08-6
- fix content schema

## [0.5.9] - 2024-08-6
- added `created_at` and `updated_at` to content schema

## [0.5.8] - 2024-08-1
- `RerankerConfig` serialization alias added

## [0.5.7] - 2024-07-31
- Replace mocked async service calls with async calls in `unique_sdk` 
- Change async methods name from `async_*` to `*_async`
- Remove `chat_only` and `scope_ids` attributes from `ChatState` class
- Replace `AsyncExecutor` by simpler utility function `run_async_tasks_parallel`

## [0.5.6] - 2024-07-30
- Bug fix: `ContentService.search_content_chunks` and it's `async` equivalent now accept `None` as a valid parameter value for `scope_ids`.

## [0.5.5] - 2024-07-30
- Added parameters to `ContentService.search_content_chunks` and `ContentService.async_search_content_chunks`
  - `reranker_config` to optinally rerank the search results
  - `search_language` to specify a language for full-text-search

## [0.5.4] - 2024-07-26
- correct ChatMessage schema

## [0.5.3] - 2024-07-25
- downgrade numpy version to ^1.26.4 to be compatible with langchain libraries (require numpy<2.0)

## [0.5.2] - 2024-07-25
- correct event schema

## [0.5.1] - 2024-07-23
- correct documentation

## [0.5.0] - 2024-07-23
### Added
- Added `unique_toolkit.app` module with the following components:
  - `init_logging.py` for initializing the logger.
  - `init_sdk.py` for initializing the SDK with environment variables.
  - `schemas.py` containing the Event schema.
  - `verification.py` for verifying the endpoint secret and constructing the event.

- Added `unique_toolkit.chat` module with the following components:
  - `state.py` containing the `ChatState` class.
  - `service.py` containing the `ChatService` class for managing chat interactions.
  - `schemas.py` containing relevant schemas such as `ChatMessage`.
  - `utils.py` with utility functions for chat interactions.

- Added `unique_toolkit.content` module with the following components:
  - `service.py` containing the `ContentService` class for interacting with content.
  - `schemas.py` containing relevant schemas such as `Content` and `ContentChunk`.
  - `utils.py` with utility functions for manipulating content objects.

- Added `unique_toolkit.embedding` module with the following components:
  - `service.py` containing the `EmbeddingService` class for working with embeddings.
  - `schemas.py` containing relevant schemas such as `Embeddings`.

- Added `unique_toolkit.language_model` module with the following components:
  - `infos.py` containing information on language models deployed on the Unique platform.
  - `service.py` containing the `LanguageModelService` class for interacting with language models.
  - `schemas.py` containing relevant schemas such as `LanguageModelResponse`.
  - `utils.py` with utility functions for parsing language model output.

## [0.0.2] - 2024-07-10
- Initial release of `unique_toolkit`.<|MERGE_RESOLUTION|>--- conflicted
+++ resolved
@@ -5,12 +5,10 @@
 The format is based on [Keep a Changelog](https://keepachangelog.com/en/1.0.0/), 
 and this project adheres to [Semantic Versioning](https://semver.org/spec/v2.0.0.html).
 
-<<<<<<< HEAD
 ## [1.2.0] - 2025-09-24
 - A2A: Add optional `tool_choices` to `SubAgentToolConfig` and thread into SDK call
 - A2A: When `tool_choices` is empty, omit the parameter (backward compatible)
 - Tests: Add tests for A2A `tool_choices` behavior
-=======
 
 ## [1.1.9] - 2025-09-24
 - Fix bug in `LanguageModelFunction` to extend support mistral tool calling.
@@ -33,7 +31,6 @@
 
 ## [1.1.3] - 2025-09-23
 - Updated LMI JSON schema input type to include annotated string field with title
->>>>>>> b15d5a16
 
 ## [1.1.2] - 2025-09-22
 - Fixed bug tool selection for exclusive tools
