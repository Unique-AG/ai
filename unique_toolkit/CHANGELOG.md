--- conflicted
+++ resolved
@@ -5,16 +5,13 @@
 The format is based on [Keep a Changelog](https://keepachangelog.com/en/1.0.0/), 
 and this project adheres to [Semantic Versioning](https://semver.org/spec/v2.0.0.html).
 
+## [1.16.0] - 2025-10-16
+- Add responses api support.
+- Add utilities for code execution.
+
 ## [1.15.0] - 2025-10-15
 - Enable to distinguish between environment and modifiable payload parameters in human verification
 
-<<<<<<< HEAD
-## [1.15.0] - 2025-10-14
-- Add responses api support.
-- Add utilities for code execution.
-
-## [1.14.5] - 2025-10-10
-=======
 ## [1.14.11] - 2025-10-13
 - Introduce testing guidelines for AI
 - Add AI tests to `tool_config` and `tool_factory.py`
@@ -32,7 +29,6 @@
 - Update of token_limit parameters for Claude models
 
 ## [1.14.6] - 2025-10-10
->>>>>>> 006c79b7
 - Fix circular import appearing in orchestrator
 
 ## [1.14.5] - 2025-10-09
