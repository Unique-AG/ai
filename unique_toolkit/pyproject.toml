[tool.poetry]
name = "unique_toolkit"
<<<<<<< HEAD
version = "0.5.45"
=======
version = "0.5.48"
>>>>>>> 3b2bad3b
description = ""
authors = [
    "Martin Fadler <martin.fadler@unique.ch>",
    "Sadique Sheik <sadique@unique.ch>",
    "Fabian Schläpfer <fabian@unique.ch>",
    "Pascal Hauri <pascal@unique.ch>",
]
readme = ["README.md", "CHANGELOG.md"]
license = "Proprietary"

[tool.poetry.dependencies]
python = "^3.11"
typing-extensions = "^4.9.0"
pydantic = "^2.8.2"
pyhumps = "^3.8.0"
numpy = "^1.26.4"
python-dotenv = "^1.0.1"
regex = "^2024.5.15"
tiktoken = "^0.7.0"
unique-sdk = "^0.9.17"

[tool.poetry.group.dev.dependencies]
ruff = "0.5.0"
pytest = "^7.4.3"
tox = "^4.11.4"
pyright = "^1.1.341"
pytest-cov = "^4.1.0"
pre-commit = "^3.7.1"
pytest-asyncio = "^0.23.8"
pytest-mock = "^3.14.0"
unique-sdk = {path = "../unique_sdk"}
ipykernel = "^6.29.5"

[build-system]
requires = ["poetry-core"]
build-backend = "poetry.core.masonry.api"

[tool.ruff]
target-version = "py311"

[tool.ruff.lint]
extend-select = ["I"]<|MERGE_RESOLUTION|>--- conflicted
+++ resolved
@@ -1,10 +1,6 @@
 [tool.poetry]
 name = "unique_toolkit"
-<<<<<<< HEAD
-version = "0.5.45"
-=======
-version = "0.5.48"
->>>>>>> 3b2bad3b
+version = "0.5.49"
 description = ""
 authors = [
     "Martin Fadler <martin.fadler@unique.ch>",
