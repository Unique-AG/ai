[tool.poetry]
name = "unique_toolkit"
<<<<<<< HEAD
version = "0.5.10"
=======
version = "0.5.9"
>>>>>>> b4875e92
description = ""
authors = [
    "Martin Fadler <martin.fadler@unique.ch>",
    "Sadique Sheik <sadique@unique.ch>",
    "Fabian Schläpfer <fabian@unique.ch>",
    "Pascal Hauri <pascal@unique.ch>",
]
readme = ["README.md", "CHANGELOG.md"]
license = "MIT"

[tool.poetry.dependencies]
python = "^3.11"
typing-extensions = "^4.9.0"
pydantic = "^2.8.2"
pyhumps = "^3.8.0"
numpy = "^1.26.4"
python-dotenv = "^1.0.1"
regex = "^2024.5.15"
tiktoken = "^0.7.0"
unique-sdk = "^0.9.4"


[tool.poetry.group.dev.dependencies]
ruff = "0.5.0"
pytest = "^7.4.3"
tox = "^4.11.4"
pyright = "^1.1.341"
pytest-cov = "^4.1.0"
pre-commit = "^3.7.1"
pytest-asyncio = "^0.23.8"

[build-system]
requires = ["poetry-core"]
build-backend = "poetry.core.masonry.api"

[tool.ruff]
target-version = "py311"

[tool.ruff.lint]
extend-select = ["I"]<|MERGE_RESOLUTION|>--- conflicted
+++ resolved
@@ -1,10 +1,7 @@
 [tool.poetry]
 name = "unique_toolkit"
-<<<<<<< HEAD
 version = "0.5.10"
-=======
-version = "0.5.9"
->>>>>>> b4875e92
+
 description = ""
 authors = [
     "Martin Fadler <martin.fadler@unique.ch>",
