--- conflicted
+++ resolved
@@ -47,9 +47,7 @@
 platformdirs = "^4.0.0"
 pillow = "^10.4.0"
 ipykernel = "^6.29.5"
-<<<<<<< HEAD
-unique-sdk = { path = "../unique_sdk" }
-=======
+# unique-sdk = { path = "../unique_sdk" }
 mkdocs = "^1.6.1"
 mkdocs-material = "^9.6.11"
 mkdocs-include-markdown-plugin = "^7.1.5"
@@ -59,7 +57,6 @@
 mkdocs-entangled-plugin = "^0.4.0"
 isort = "^6.0.1"
 mkdocs-codeinclude-plugin = "^0.2.1"
->>>>>>> be414af2
 
 [build-system]
 requires = ["poetry-core"]
