[tool.poetry]
name = "unique_toolkit"
<<<<<<< HEAD
version = "0.7.4"
=======
version = "0.7.5"
>>>>>>> c2fbbf58
description = ""
authors = [
    "Martin Fadler <martin.fadler@unique.ch>",
    "Sadique Sheik <sadique@unique.ch>",
    "Fabian Schläpfer <fabian@unique.ch>",
    "Pascal Hauri <pascal@unique.ch>",
]
readme = ["README.md", "CHANGELOG.md"]
license = "Proprietary"

[tool.poetry.dependencies]
python = "^3.11"
typing-extensions = "^4.9.0"
pydantic = "^2.8.2"
pyhumps = "^3.8.0"
numpy = "^1.26.4"
python-dotenv = "^1.0.1"
regex = "^2024.5.15"
tiktoken = "^0.7.0"
unique-sdk = "^0.9.17"

[tool.poetry.group.dev.dependencies]
ruff = "0.5.0"
pytest = "^7.4.3"
tox = "^4.11.4"
pyright = "^1.1.341"
pytest-cov = "^4.1.0"
pre-commit = "^3.7.1"
pytest-asyncio = "^0.23.8"
pytest-mock = "^3.14.0"
unique-sdk = {path = "../unique_sdk"}
ipykernel = "^6.29.5"

[build-system]
requires = ["poetry-core"]
build-backend = "poetry.core.masonry.api"

[tool.ruff]
target-version = "py311"

[tool.ruff.lint]
extend-select = ["I"]<|MERGE_RESOLUTION|>--- conflicted
+++ resolved
@@ -1,10 +1,6 @@
 [tool.poetry]
 name = "unique_toolkit"
-<<<<<<< HEAD
-version = "0.7.4"
-=======
-version = "0.7.5"
->>>>>>> c2fbbf58
+version = "0.7.6"
 description = ""
 authors = [
     "Martin Fadler <martin.fadler@unique.ch>",
