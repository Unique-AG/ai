import json
import math
from enum import StrEnum
from typing import Any, Self
from uuid import uuid4

from humps import camelize
from openai.types.chat import ChatCompletionAssistantMessageParam
from openai.types.chat.chat_completion_message_function_tool_call_param import (
    ChatCompletionMessageFunctionToolCallParam,
    Function,
)
from openai.types.chat.chat_completion_tool_param import ChatCompletionToolParam
from openai.types.shared_params.function_definition import FunctionDefinition
from pydantic import (
    BaseModel,
    ConfigDict,
    Field,
    PrivateAttr,
    RootModel,
    field_serializer,
    field_validator,
    model_serializer,
    model_validator,
)
from typing_extensions import deprecated

from unique_toolkit.content.schemas import ContentReference
from unique_toolkit.language_model.utils import format_message

# set config to convert camelCase to snake_case
model_config = ConfigDict(
    alias_generator=camelize,
    populate_by_name=True,
    arbitrary_types_allowed=True,
)


# Equivalent to
# from openai.types.chat.chat_completion_role import ChatCompletionRole
class LanguageModelMessageRole(StrEnum):
    USER = "user"
    SYSTEM = "system"
    ASSISTANT = "assistant"
    TOOL = "tool"


# This is tailored to the unique backend
class LanguageModelStreamResponseMessage(BaseModel):
    model_config = model_config

    id: str
    previous_message_id: (
        str | None
    )  # Stream response can return a null previous_message_id if an assisstant message is manually added
    role: LanguageModelMessageRole
    text: str
    original_text: str | None = None
    references: list[ContentReference] = []

    # TODO make sdk return role in lowercase
    # Currently needed as sdk returns role in uppercase
    @field_validator("role", mode="before")
    def set_role(cls, value: str):
        return value.lower()


class LanguageModelFunction(BaseModel):
    model_config = model_config

    id: str | None = None
    name: str
    arguments: dict[str, Any] | str | None = None  # type: ignore

    @field_validator("arguments", mode="before")
    def set_arguments(cls, value):
        if isinstance(value, str):
            return json.loads(value)
        return value

    @field_validator("id", mode="before")
    def randomize_id(cls, value):
        return uuid4().hex

    @model_serializer()
    def serialize_model(self):
        seralization = {}
        if self.id:
            seralization["id"] = self.id
        seralization["name"] = self.name
        if self.arguments:
            seralization["arguments"] = json.dumps(self.arguments)
        return seralization

<<<<<<< HEAD
    def equals(self, other: Self) -> bool:
        """
        Compare two tool calls based on name and arguments.
        """
        if not isinstance(other, LanguageModelFunction):
            return False

        if self.name != other.name:
            return False

        if self.arguments != other.arguments:
            return False

        return True

    def __eq__(self, other: Self) -> bool:
        """
        Compare two tool calls based on name and arguments.
        """
=======
    def __eq__(self, other: Self) -> bool:
        """Compare two tool calls based on name and arguments."""
>>>>>>> 836f077f
        if not isinstance(other, LanguageModelFunction):
            return False

        if self.id != other.id:
            return False

        if self.name != other.name:
            return False

        if self.arguments != other.arguments:
            return False

        return True

<<<<<<< HEAD
=======
    def to_openai_param(self) -> ChatCompletionMessageFunctionToolCallParam:
        arguments = ""
        if isinstance(self.arguments, dict):
            arguments = json.dumps(self.arguments)
        elif isinstance(self.arguments, str):
            arguments = self.arguments

        return ChatCompletionMessageFunctionToolCallParam(
            type="function",
            id=self.id or "unknown_id",
            function=Function(name=self.name, arguments=arguments),
        )

>>>>>>> 836f077f

# This is tailored to the unique backend
class LanguageModelStreamResponse(BaseModel):
    model_config = model_config

    message: LanguageModelStreamResponseMessage
    tool_calls: list[LanguageModelFunction] | None = None

<<<<<<< HEAD
    def is_empty(self) -> bool:
        """
        Check if the stream response is empty.
        An empty stream response has no text and no tool calls.
        """
        return not self.message.original_text and not self.tool_calls
=======
    def to_openai_param(self) -> ChatCompletionAssistantMessageParam:
        return ChatCompletionAssistantMessageParam(
            role="assistant",
            audio=None,
            content=self.message.text,
            function_call=None,
            refusal=None,
            tool_calls=[t.to_openai_param() for t in self.tool_calls or []],
        )
>>>>>>> 836f077f


class LanguageModelFunctionCall(BaseModel):
    model_config = model_config

    id: str | None = None
    type: str | None = None
    function: LanguageModelFunction

    # TODO: Circular reference of types
    @deprecated("Use LanguageModelAssistantMessage.from_functions instead.")
    @staticmethod
    def create_assistant_message_from_tool_calls(
        tool_calls: list[LanguageModelFunction],
    ) -> "LanguageModelAssistantMessage":
        assistant_message = LanguageModelAssistantMessage(
            content="",
            tool_calls=[
                LanguageModelFunctionCall(
                    id=tool_call.id,
                    type="function",
                    function=tool_call,
                )
                for tool_call in tool_calls
            ],
        )
        return assistant_message


class LanguageModelMessage(BaseModel):
    model_config = model_config
    role: LanguageModelMessageRole
    content: str | list[dict] | None = None

    def __str__(self):
        message = ""
        if isinstance(self.content, str):
            message = self.content
        elif isinstance(self.content, list):
            message = json.dumps(self.content)

        return format_message(self.role.capitalize(), message=message, num_tabs=1)


# Equivalent to
class LanguageModelSystemMessage(LanguageModelMessage):
    role: LanguageModelMessageRole = LanguageModelMessageRole.SYSTEM

    @field_validator("role", mode="before")
    def set_role(cls, value):
        return LanguageModelMessageRole.SYSTEM


# Equivalent to
# from openai.types.chat.chat_completion_user_message_param import ChatCompletionUserMessageParam


class LanguageModelUserMessage(LanguageModelMessage):
    role: LanguageModelMessageRole = LanguageModelMessageRole.USER

    @field_validator("role", mode="before")
    def set_role(cls, value):
        return LanguageModelMessageRole.USER


# Equivalent to
# from openai.types.chat.chat_completion_assistant_message_param import ChatCompletionAssistantMessageParam
class LanguageModelAssistantMessage(LanguageModelMessage):
    role: LanguageModelMessageRole = LanguageModelMessageRole.ASSISTANT
    parsed: dict | None = None
    refusal: str | None = None
    tool_calls: list[LanguageModelFunctionCall] | None = None

    @field_validator("role", mode="before")
    def set_role(cls, value):
        return LanguageModelMessageRole.ASSISTANT

    @classmethod
    def from_functions(
        cls,
        tool_calls: list[LanguageModelFunction],
    ):
        return cls(
            content="",
            tool_calls=[
                LanguageModelFunctionCall(
                    id=tool_call.id,
                    type="function",
                    function=tool_call,
                )
                for tool_call in tool_calls
            ],
        )

    @classmethod
    def from_stream_response(cls, response: LanguageModelStreamResponse):
        tool_calls = [
            LanguageModelFunctionCall(
                id=None,
                type=None,
                function=f,
            )
            for f in response.tool_calls or []
        ]

        tool_calls = tool_calls if len(tool_calls) > 0 else None

        return cls(
            content=response.message.text,
            parsed=None,
            refusal=None,
            tool_calls=tool_calls,
        )


# Equivalent to
# from openai.types.chat.chat_completion_tool_message_param import ChatCompletionToolMessageParam


class LanguageModelToolMessage(LanguageModelMessage):
    role: LanguageModelMessageRole = LanguageModelMessageRole.TOOL
    name: str
    tool_call_id: str

    def __str__(self):
        return format_message(
            user=self.role.capitalize(),
            message=f"{self.name}, {self.tool_call_id}, {self.content}",
            num_tabs=1,
        )

    @field_validator("role", mode="before")
    def set_role(cls, value):
        return LanguageModelMessageRole.TOOL


# Equivalent implementation for list of
# from openai.types.chat.chat_completion_tool_message_param import ChatCompletionToolMessageParam
# with the addition of the builder


class LanguageModelMessages(RootModel):
    root: list[
        LanguageModelMessage
        | LanguageModelToolMessage
        | LanguageModelAssistantMessage
        | LanguageModelSystemMessage
        | LanguageModelUserMessage
    ]

    @classmethod
    def load_messages_to_root(cls, data: list[dict] | dict) -> Self:
        """Convert list of dictionaries to appropriate message objects based on role."""
        # Handle case where data is already wrapped in root
        if isinstance(data, dict) and "root" in data:
            messages_list = data["root"]
        elif isinstance(data, list):
            messages_list = data
        else:
            raise ValueError("Invalid data type")

        # Convert the messages list
        converted_messages = []
        for item in messages_list:
            if isinstance(item, dict):
                role = item.get("role", "").lower()

                # Map dictionary to appropriate message class based on role
                if role == "system":
                    converted_messages.append(LanguageModelSystemMessage(**item))
                elif role == "user":
                    converted_messages.append(LanguageModelUserMessage(**item))
                elif role == "assistant":
                    converted_messages.append(LanguageModelAssistantMessage(**item))
                elif role == "tool":
                    converted_messages.append(LanguageModelToolMessage(**item))
                else:
                    # Fallback to base LanguageModelMessage
                    converted_messages.append(LanguageModelMessage(**item))
            else:
                # If it's already a message object, keep it as is
                converted_messages.append(item)
        return cls(root=converted_messages)

    def __str__(self):
        return "\n\n".join([str(message) for message in self.root])

    def __iter__(self):
        return iter(self.root)

    def __getitem__(self, item):
        return self.root[item]

    def builder(self):
        """Returns a MessagesBuilder instance pre-populated with existing messages."""
        from unique_toolkit.language_model.builder import MessagesBuilder

        builder = MessagesBuilder()
        builder.messages = self.root.copy()  # Start with existing messages
        return builder


# This seems similar to
# from openai.types.completion_choice import CompletionChoice
# but is missing multiple attributes and uses message instead of text


class LanguageModelCompletionChoice(BaseModel):
    model_config = model_config

    index: int
    message: LanguageModelAssistantMessage
    finish_reason: str


# This seems similar to
# from openai.types.completion import Completion
# but is missing multiple attributes
class LanguageModelResponse(BaseModel):
    model_config = model_config

    choices: list[LanguageModelCompletionChoice]

    @classmethod
    def from_stream_response(cls, response: LanguageModelStreamResponse):
        choice = LanguageModelCompletionChoice(
            index=0,
            message=LanguageModelAssistantMessage.from_stream_response(response),
            finish_reason="",
        )

        return cls(choices=[choice])


# This is tailored for unique and only used in language model info
class LanguageModelTokenLimits(BaseModel):
    token_limit_input: int
    token_limit_output: int

    _fraction_adaptable = PrivateAttr(default=False)

    @property
    @deprecated("""
    Deprecated: Use the more specific `token_limit_input` and `token_limit_output` instead.
    """)
    def token_limit(self):
        return self.token_limit_input + self.token_limit_output

    @token_limit.setter
    @deprecated("""
    Deprecated: Token limit can only be reduced
    """)
    def token_limit(self, token_limit, fraction_input=0.4):
        if self.token_limit > token_limit:
            self.token_limit_input = math.floor(fraction_input * token_limit)
            self.token_limit_output = math.floor((1 - fraction_input) * token_limit)
            self._fraction_adaptable = True

    def adapt_fraction(self, fraction_input: float):
        if self._fraction_adaptable:
            token_limit = self.token_limit_input + self.token_limit_output
            self.token_limit_input = math.floor(fraction_input * token_limit)
            self.token_limit_output = math.floor((1 - fraction_input) * token_limit)

    @model_validator(mode="before")
    def check_required_fields(cls, data):
        if isinstance(data, dict):
            if {"token_limit_input", "token_limit_output"}.issubset(data.keys()):
                return data

            if {"token_limit"}.issubset(data.keys()):
                token_limit = data.get("token_limit")
                fraction_input = data.get("fraction_input", 0.4)

                data["token_limit_input"] = math.floor(fraction_input * token_limit)
                data["token_limit_output"] = math.floor(
                    (1 - fraction_input) * token_limit,
                )
                data["_fraction_adaptpable"] = True
            return data

        raise ValueError(
            'Either "token_limit_input" and "token_limit_output" must be provided together, or "token_limit" must be provided.',
        )


# This is more restrictive than what openai allows


@deprecated(
    "Deprecated as `LanguageModelTool` is deprecated in favor of `LanguageModelToolDescription`",
)
class LanguageModelToolParameterProperty(BaseModel):
    type: str
    description: str
    enum: list[Any] | None = None
    items: Self | None = None


# Looks most like
# from openai.types.shared.function_parameters import FunctionParameters
@deprecated(
    "Deprecated as `LanguageModelTool` is deprecated in favor of `LanguageModelToolDescription`",
)
class LanguageModelToolParameters(BaseModel):
    type: str = "object"
    properties: dict[str, LanguageModelToolParameterProperty]
    required: list[str]


# Looks most like
# from openai.types.shared_params.function_definition import FunctionDefinition
# but returns parameter is not known
@deprecated(
    "Deprecated as `LanguageModelTool` use `LanguageModelToolDescription` instead",
)
class LanguageModelTool(BaseModel):
    name: str = Field(
        ...,
        pattern=r"^[a-zA-Z1-9_-]+$",
        description="Name must adhere to the pattern ^[a-zA-Z_-]+$",
    )
    description: str
    parameters: (
        LanguageModelToolParameters | dict[str, Any]
    )  # dict represents json schema dumped from pydantic
    returns: LanguageModelToolParameterProperty | LanguageModelToolParameters | None = (
        None
    )


class LanguageModelToolDescription(BaseModel):
    name: str = Field(
        ...,
        pattern=r"^[a-zA-Z1-9_-]+$",
        description="Name must adhere to the pattern ^[a-zA-Z1-9_-]+$",
    )
    description: str = Field(
        ...,
        description="Description of what the tool is doing the tool",
    )
    parameters: type[BaseModel] = Field(
        ...,
        description="Pydantic model for the tool parameters",
    )

    # TODO: This should be default `True` but if this is the case the parameter_model needs to include additional properties
    strict: bool = Field(
        default=False,
        description="Setting strict to true will ensure function calls reliably adhere to the function schema, instead of being best effort. If set to True the `parameter_model` set `model_config = {'extra':'forbid'}` must be set for on all BaseModels.",
    )

    @field_serializer("parameters")
    def serialize_parameters(self, parameters: type[BaseModel]):
        return parameters.model_json_schema()

    def to_openai(self) -> ChatCompletionToolParam:
        return ChatCompletionToolParam(
            function=FunctionDefinition(
                name=self.name,
                description=self.description,
                parameters=self.parameters.model_json_schema(),
                strict=self.strict,
            ),
            type="function",
        )<|MERGE_RESOLUTION|>--- conflicted
+++ resolved
@@ -92,14 +92,14 @@
             seralization["arguments"] = json.dumps(self.arguments)
         return seralization
 
-<<<<<<< HEAD
-    def equals(self, other: Self) -> bool:
-        """
-        Compare two tool calls based on name and arguments.
-        """
+    def __eq__(self, other: Self) -> bool:
+        """Compare two tool calls based on name and arguments."""
         if not isinstance(other, LanguageModelFunction):
             return False
 
+        if self.id != other.id:
+            return False
+
         if self.name != other.name:
             return False
 
@@ -108,30 +108,6 @@
 
         return True
 
-    def __eq__(self, other: Self) -> bool:
-        """
-        Compare two tool calls based on name and arguments.
-        """
-=======
-    def __eq__(self, other: Self) -> bool:
-        """Compare two tool calls based on name and arguments."""
->>>>>>> 836f077f
-        if not isinstance(other, LanguageModelFunction):
-            return False
-
-        if self.id != other.id:
-            return False
-
-        if self.name != other.name:
-            return False
-
-        if self.arguments != other.arguments:
-            return False
-
-        return True
-
-<<<<<<< HEAD
-=======
     def to_openai_param(self) -> ChatCompletionMessageFunctionToolCallParam:
         arguments = ""
         if isinstance(self.arguments, dict):
@@ -145,7 +121,6 @@
             function=Function(name=self.name, arguments=arguments),
         )
 
->>>>>>> 836f077f
 
 # This is tailored to the unique backend
 class LanguageModelStreamResponse(BaseModel):
@@ -154,14 +129,6 @@
     message: LanguageModelStreamResponseMessage
     tool_calls: list[LanguageModelFunction] | None = None
 
-<<<<<<< HEAD
-    def is_empty(self) -> bool:
-        """
-        Check if the stream response is empty.
-        An empty stream response has no text and no tool calls.
-        """
-        return not self.message.original_text and not self.tool_calls
-=======
     def to_openai_param(self) -> ChatCompletionAssistantMessageParam:
         return ChatCompletionAssistantMessageParam(
             role="assistant",
@@ -171,7 +138,6 @@
             refusal=None,
             tool_calls=[t.to_openai_param() for t in self.tool_calls or []],
         )
->>>>>>> 836f077f
 
 
 class LanguageModelFunctionCall(BaseModel):
