import logging
from typing import Optional, Type, cast

import unique_sdk
from pydantic import BaseModel

from unique_toolkit._common._base_service import BaseService
from unique_toolkit.app.schemas import Event
from unique_toolkit.content.schemas import ContentChunk
from unique_toolkit.language_model.infos import LanguageModelName
from unique_toolkit.language_model.schemas import (
    LanguageModelMessages,
    LanguageModelResponse,
    LanguageModelStreamResponse,
    LanguageModelTool,
)


class LanguageModelService(BaseService):
    """
    Provides methods to interact with the Language Model by generating responses.

    Attributes:
        event (Event): The Event object.
        logger (Optional[logging.Logger]): The logger object. Defaults to None.
    """

    def __init__(self, event: Event, logger: Optional[logging.Logger] = None):
        super().__init__(event, logger)

    DEFAULT_COMPLETE_TIMEOUT = 240_000
    DEFAULT_COMPLETE_TEMPERATURE = 0.0

    def complete(
        self,
        messages: LanguageModelMessages,
        model_name: LanguageModelName | str,
        temperature: float = DEFAULT_COMPLETE_TEMPERATURE,
        timeout: int = DEFAULT_COMPLETE_TIMEOUT,
        tools: Optional[list[LanguageModelTool]] = None,
        structured_output_model: Optional[Type[BaseModel]] = None,
        structured_output_enforce_schema: bool = False,
        other_options: Optional[dict] = None,
    ):
        """
        Calls the completion endpoint synchronously without streaming the response.

        Args:
            messages (LanguageModelMessages): The LanguageModelMessages obj to complete.
            model_name (LanguageModelName | str): The model name.
            temperature (float): The temperature value. Defaults to 0.
            timeout (int): The timeout value in milliseconds. Defaults to 240_000.
            tools (Optional[list[LanguageModelTool]]): The tools to use. Defaults to None.
            structured_output_model (Optional[Type[BaseModel]]): The structured output model. Defaults to None.
            structured_output_enforce_schema (bool): Whether to enforce the schema. Defaults to False.
            other_options (Optional[dict]): The other options to use. Defaults to None.

        Returns:
            LanguageModelResponse: The LanguageModelResponse object.
        """
        options, model, messages_dict, _ = self._prepare_completion_params_util(
            messages=messages,
            model_name=model_name,
            temperature=temperature,
            tools=tools,
            other_options=other_options,
            structured_output_model=structured_output_model,
            structured_output_enforce_schema=structured_output_enforce_schema,
        )

        try:
            response = unique_sdk.ChatCompletion.create(
                company_id=self.event.company_id,
                model=model,
                messages=cast(
                    list[unique_sdk.Integrated.ChatCompletionRequestMessage],
                    messages_dict,
                ),
                timeout=timeout,
                options=options,  # type: ignore
            )
            return LanguageModelResponse(**response)
        except Exception as e:
            self.logger.error(f"Error completing: {e}")
            raise e

    async def complete_async_util(
        self,
        company_id: str,
        messages: LanguageModelMessages,
        model_name: LanguageModelName | str,
        temperature: float = DEFAULT_COMPLETE_TEMPERATURE,
        timeout: int = DEFAULT_COMPLETE_TIMEOUT,
        tools: Optional[list[LanguageModelTool]] = None,
        other_options: Optional[dict] = None,
        structured_output_model: Optional[Type[BaseModel]] = None,
        structured_output_enforce_schema: bool = False,
        logger: Optional[logging.Logger] = logging.getLogger(__name__),
    ) -> LanguageModelResponse:
        """
        Calls the completion endpoint asynchronously without streaming the response.

        This method sends a request to the completion endpoint using the provided messages, model name,
        temperature, timeout, and optional tools. It returns a `LanguageModelResponse` object containing
        the completed result.

        Args:
            company_id (str): The company ID associated with the request.
            messages (LanguageModelMessages): The messages to complete.
            model_name (LanguageModelName | str): The model name to use for the completion.
            temperature (float): The temperature setting for the completion. Defaults to 0.
            timeout (int): The timeout value in milliseconds for the request. Defaults to 240_000.
            tools (Optional[list[LanguageModelTool]]): Optional list of tools to include in the request.
            other_options (Optional[dict]): The other options to use. Defaults to None.
            structured_output_model (Optional[Type[BaseModel]]): The structured output model. Defaults to None.
            structured_output_enforce_schema (bool): Whether to enforce the schema. Defaults to False.
            logger (Optional[logging.Logger], optional): The logger used to log errors. Defaults to the logger for the current module.

        Returns:
            LanguageModelResponse: The response object containing the completed result.

        Raises:
            Exception: If an error occurs during the request, an exception is raised and logged.
        """
        options, model, messages_dict, _ = self._prepare_completion_params_util(
            messages=messages,
            model_name=model_name,
            temperature=temperature,
            tools=tools,
            other_options=other_options,
            structured_output_model=structured_output_model,
            structured_output_enforce_schema=structured_output_enforce_schema,
        )

        try:
            response = await unique_sdk.ChatCompletion.create_async(
                company_id=company_id,
                model=model,
                messages=cast(
                    list[unique_sdk.Integrated.ChatCompletionRequestMessage],
                    messages_dict,
                ),
                timeout=timeout,
                options=options,  # type: ignore
            )
            return LanguageModelResponse(**response)
        except Exception as e:
            logger.error(f"Error completing: {e}")  # type: ignore
            raise e

    async def complete_async(
        self,
        messages: LanguageModelMessages,
        model_name: LanguageModelName | str,
        temperature: float = DEFAULT_COMPLETE_TEMPERATURE,
        timeout: int = DEFAULT_COMPLETE_TIMEOUT,
        tools: Optional[list[LanguageModelTool]] = None,
        structured_output_model: Optional[Type[BaseModel]] = None,
        structured_output_enforce_schema: bool = False,
        other_options: Optional[dict] = None,
    ) -> LanguageModelResponse:
        """
        Calls the completion endpoint asynchronously without streaming the response.

        This method utilizes the class method `complete_async_util` to perform the asynchronous completion
        request using the provided messages, model name, temperature, timeout, and optional tools. It
        returns a `LanguageModelResponse` object containing the result of the completion.

        Args:
            messages (LanguageModelMessages): The messages to complete.
            model_name (LanguageModelName | str): The model name to use for the completion.
            temperature (float): The temperature setting for the completion. Defaults to 0.0.
            timeout (int): The timeout value in milliseconds for the request. Defaults to 240,000.
            tools (Optional[list[LanguageModelTool]]): Optional list of tools to include in the request.
            structured_output_model (Optional[Type[BaseModel]]): The structured output model. Defaults to None.
            structured_output_enforce_schema (bool): Whether to enforce the schema. Defaults to False.
            other_options (Optional[dict]): The other options to use. Defaults to None.
        Returns:
            LanguageModelResponse: The response object containing the completed result.

        Raises:
            Exception: If an error occurs during the completion request.
        """
        return await self.complete_async_util(
            company_id=self.event.company_id,
            messages=messages,
            model_name=model_name,
            temperature=temperature,
            timeout=timeout,
            tools=tools,
            other_options=other_options,
            logger=self.logger,
            structured_output_model=structured_output_model,
            structured_output_enforce_schema=structured_output_enforce_schema,
        )

    def stream_complete(
        self,
        messages: LanguageModelMessages,
        model_name: LanguageModelName | str,
        content_chunks: list[ContentChunk] = [],
        debug_info: dict = {},
        temperature: float = DEFAULT_COMPLETE_TEMPERATURE,
        timeout: int = DEFAULT_COMPLETE_TIMEOUT,
        tools: Optional[list[LanguageModelTool]] = None,
        start_text: Optional[str] = None,
        other_options: Optional[dict] = None,
    ):
        """
        Streams a completion in the chat session synchronously.

        Args:
            messages (LanguageModelMessages): The LanguageModelMessages object to stream.
            content_chunks (list[ContentChunk]): The ContentChunks objects.
            model_name (LanguageModelName | str): The language model to use for the completion.
            debug_info (dict): The debug information. Defaults to {}.
            temperature (float): The temperature value. Defaults to 0.25.
            timeout (int): The timeout value in milliseconds. Defaults to 240_000.
            tools (Optional[list[LanguageModelTool]]): The tools to use. Defaults to None.
            start_text (Optional[str]): The start text. Defaults to None.
            other_options (Optional[dict]): The other options to use. Defaults to None.
        Returns:
            The LanguageModelStreamResponse object once the stream has finished.
        """
        options, model, messages_dict, search_context = (
            self._prepare_completion_params_util(
                messages=messages,
                model_name=model_name,
                temperature=temperature,
                tools=tools,
                other_options=other_options,
                content_chunks=content_chunks,
            )
        )

        try:
            response = unique_sdk.Integrated.chat_stream_completion(
                user_id=self.event.user_id,
                company_id=self.event.company_id,
                assistantMessageId=self.event.payload.assistant_message.id,
                userMessageId=self.event.payload.user_message.id,
                messages=cast(
                    list[unique_sdk.Integrated.ChatCompletionRequestMessage],
                    messages_dict,
                ),
                chatId=self.event.payload.chat_id,
                searchContext=search_context,
                model=model,
                timeout=timeout,
                assistantId=self.event.payload.assistant_id,
                debugInfo=debug_info,
                options=options,  # type: ignore
                startText=start_text,
            )
            return LanguageModelStreamResponse(**response)
        except Exception as e:
            self.logger.error(f"Error streaming completion: {e}")
            raise e

    async def stream_complete_async(
        self,
        messages: LanguageModelMessages,
        model_name: LanguageModelName | str,
        content_chunks: list[ContentChunk] = [],
        debug_info: dict = {},
        temperature: float = DEFAULT_COMPLETE_TEMPERATURE,
        timeout: int = DEFAULT_COMPLETE_TIMEOUT,
        tools: Optional[list[LanguageModelTool]] = None,
        start_text: Optional[str] = None,
        other_options: Optional[dict] = None,
    ):
        """
        Streams a completion in the chat session asynchronously.

        Args:
            messages (LanguageModelMessages): The LanguageModelMessages object to stream.
            content_chunks (list[ContentChunk]): The content chunks.
            model_name (LanguageModelName | str): The language model to use for the completion.
            debug_info (dict): The debug information. Defaults to {}.
            temperature (float): The temperature value. Defaults to 0.25.
            timeout (int): The timeout value in milliseconds. Defaults to 240_000.
            tools (Optional[list[LanguageModelTool]]): The tools to use. Defaults to None.
            start_text (Optional[str]): The start text. Defaults to None.
            other_options (Optional[dict]): The other options to use. Defaults to None.
        Returns:
            The LanguageModelStreamResponse object once the stream has finished.
        """
        options, model, messages_dict, search_context = (
            self._prepare_completion_params_util(
                messages=messages,
                model_name=model_name,
                temperature=temperature,
                tools=tools,
                other_options=other_options,
                content_chunks=content_chunks,
            )
        )

        try:
            response = await unique_sdk.Integrated.chat_stream_completion_async(
                user_id=self.event.user_id,
                company_id=self.event.company_id,
                assistantMessageId=self.event.payload.assistant_message.id,
                userMessageId=self.event.payload.user_message.id,
                messages=cast(
                    list[unique_sdk.Integrated.ChatCompletionRequestMessage],
                    messages_dict,
                ),
                chatId=self.event.payload.chat_id,
                searchContext=search_context,
                model=model,
                timeout=timeout,
                assistantId=self.event.payload.assistant_id,
                debugInfo=debug_info,
                options=options,  # type: ignore
                startText=start_text,
            )
            return LanguageModelStreamResponse(**response)
        except Exception as e:
            self.logger.error(f"Error streaming completion: {e}")
            raise e

    @staticmethod
    def _to_search_context(chunks: list[ContentChunk]) -> dict | None:
        if not chunks:
            return None
        return [
            unique_sdk.Integrated.SearchResult(
                id=chunk.id,
                chunkId=chunk.chunk_id,
                key=chunk.key,
                title=chunk.title,
                url=chunk.url,
                startPage=chunk.start_page,
                endPage=chunk.end_page,
                order=chunk.order,
                object=chunk.object,
            )  # type: ignore
            for chunk in chunks
        ]

    @staticmethod
    def _add_tools_to_options(
        options: dict, tools: Optional[list[LanguageModelTool]]
    ) -> dict:
        if tools:
            options["tools"] = [
                {
                    "type": "function",
                    "function": tool.model_dump(exclude_none=True),
                }
                for tool in tools
            ]
        return options

    @staticmethod
    def _add_response_format_to_options(
        options: dict,
        structured_output_model: Type[BaseModel],
        structured_output_enforce_schema: bool = False,
    ) -> dict:
        options["responseFormat"] = {
            "type": "json_schema",
            "json_schema": {
                "name": structured_output_model.__name__,
                "strict": structured_output_enforce_schema,
                "schema": structured_output_model.model_json_schema(),
            },
        }
        return options

<<<<<<< HEAD
    @classmethod
    def prepare_completion_params_util(
        cls,
=======
    def _prepare_completion_params_util(
        self,
>>>>>>> e6b6029a
        messages: LanguageModelMessages,
        model_name: LanguageModelName | str,
        temperature: float,
        tools: Optional[list[LanguageModelTool]] = None,
        other_options: Optional[dict] = None,
        content_chunks: Optional[list[ContentChunk]] = None,
        structured_output_model: Optional[Type[BaseModel]] = None,
        structured_output_enforce_schema: bool = False,
    ) -> tuple[dict, str, dict, Optional[dict]]:
        """
        Prepares common parameters for completion requests.

        Returns:
            tuple containing:
            - options (dict): Combined options including tools and temperature
            - model (str): Resolved model name
            - messages_dict (dict): Processed messages
            - search_context (Optional[dict]): Processed content chunks if provided
        """

<<<<<<< HEAD
        options = cls._add_tools_to_options({}, tools)

        if structured_output_model:
            options = cls._add_response_format_to_options(
=======
        options = self._add_tools_to_options({}, tools)

        if structured_output_model:
            options = self._add_response_format_to_options(
>>>>>>> e6b6029a
                options, structured_output_model, structured_output_enforce_schema
            )

        options["temperature"] = temperature

        if other_options:
            options.update(other_options)

        model = (
            model_name.name if isinstance(model_name, LanguageModelName) else model_name
        )

        # Different methods need different message dump parameters
        messages_dict = messages.model_dump(
            exclude_none=True,
            by_alias=content_chunks is not None,  # Use by_alias for streaming methods
        )

        search_context = (
            LanguageModelService._to_search_context(content_chunks)
            if content_chunks is not None
            else None
        )

        return options, model, messages_dict, search_context<|MERGE_RESOLUTION|>--- conflicted
+++ resolved
@@ -369,14 +369,9 @@
         }
         return options
 
-<<<<<<< HEAD
     @classmethod
-    def prepare_completion_params_util(
+    def _prepare_completion_params_util(
         cls,
-=======
-    def _prepare_completion_params_util(
-        self,
->>>>>>> e6b6029a
         messages: LanguageModelMessages,
         model_name: LanguageModelName | str,
         temperature: float,
@@ -397,17 +392,10 @@
             - search_context (Optional[dict]): Processed content chunks if provided
         """
 
-<<<<<<< HEAD
         options = cls._add_tools_to_options({}, tools)
 
         if structured_output_model:
             options = cls._add_response_format_to_options(
-=======
-        options = self._add_tools_to_options({}, tools)
-
-        if structured_output_model:
-            options = self._add_response_format_to_options(
->>>>>>> e6b6029a
                 options, structured_output_model, structured_output_enforce_schema
             )
 
