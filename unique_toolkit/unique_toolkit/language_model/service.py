import logging
<<<<<<< HEAD
from typing import Optional, overload

from unique_toolkit._common.validate_required_values import validate_required_values
from unique_toolkit.app.schemas import BaseEvent, ChatEvent, Event
=======
from typing import Optional, Type, cast

import unique_sdk
from pydantic import BaseModel

from unique_toolkit._common._base_service import BaseService
from unique_toolkit.app.schemas import Event
>>>>>>> e6b6029a
from unique_toolkit.content.schemas import ContentChunk
from unique_toolkit.language_model.constants import (
    DEFAULT_COMPLETE_TEMPERATURE,
    DEFAULT_COMPLETE_TIMEOUT,
    DOMAIN_NAME,
)
from unique_toolkit.language_model.functions import (
    complete,
    complete_async,
    stream_complete,
    stream_complete_async,
)
from unique_toolkit.language_model.infos import LanguageModelName
from unique_toolkit.language_model.schemas import (
    LanguageModelMessages,
    LanguageModelResponse,
    LanguageModelStreamResponse,
    LanguageModelTool,
)

logger = logging.getLogger(f"toolkit.{DOMAIN_NAME}.{__name__}")


# TODO: This class is handling multiple (at least 2) responsibilities,
# it should be splitted to handle unique responsibilties.
class LanguageModelService:
    """
    Provides methods to interact with the Language Model by generating responses.

    Attributes:
        company_id (str): The company ID.
        user_id (Optional[str]): The user ID.
        assistant_message_id (Optional[str]): The assistant message ID.
        user_message_id (Optional[str]): The user message ID.
        chat_id (Optional[str]): The chat ID.
        assistant_id (Optional[str]): The assistant ID.
    """

    @overload
    def __init__(self, compnay_id: str, user_id: str | None = None): ...

    @overload
    def __init__(self, event: Event): ...

    def __init__(
        self,
<<<<<<< HEAD
        event: BaseEvent | None = None,
        company_id: str | None = None,
        user_id: str | None = None,
        assistant_message_id: str | None = None,
        chat_id: str | None = None,
        assistant_id: str | None = None,
        user_message_id: str | None = None,
=======
        messages: LanguageModelMessages,
        model_name: LanguageModelName | str,
        temperature: float = DEFAULT_COMPLETE_TEMPERATURE,
        timeout: int = DEFAULT_COMPLETE_TIMEOUT,
        tools: Optional[list[LanguageModelTool]] = None,
        structured_output_model: Optional[Type[BaseModel]] = None,
        structured_output_enforce_schema: bool = False,
        other_options: Optional[dict] = None,
>>>>>>> e6b6029a
    ):
        self.company_id = company_id
        self.user_id = user_id
        self.assistant_message_id = assistant_message_id
        self.user_message_id = user_message_id
        self.chat_id = chat_id
        self.assistant_id = assistant_id

        if event:
            self.company_id = event.company_id
            self.user_id = event.user_id
            if isinstance(event, (ChatEvent, Event)):
                self.assistant_message_id = event.payload.assistant_message.id
                self.user_message_id = event.payload.user_message.id
                self.chat_id = event.payload.chat_id
                self.assistant_id = event.payload.assistant_id

<<<<<<< HEAD
    def complete(
        self,
=======
        Args:
            messages (LanguageModelMessages): The LanguageModelMessages obj to complete.
            model_name (LanguageModelName | str): The model name.
            temperature (float): The temperature value. Defaults to 0.
            timeout (int): The timeout value in milliseconds. Defaults to 240_000.
            tools (Optional[list[LanguageModelTool]]): The tools to use. Defaults to None.
            structured_output_model (Optional[Type[BaseModel]]): The structured output model. Defaults to None.
            structured_output_enforce_schema (bool): Whether to enforce the schema. Defaults to False.
            other_options (Optional[dict]): The other options to use. Defaults to None.

        Returns:
            LanguageModelResponse: The LanguageModelResponse object.
        """
        options, model, messages_dict, _ = self._prepare_completion_params_util(
            messages=messages,
            model_name=model_name,
            temperature=temperature,
            tools=tools,
            other_options=other_options,
            structured_output_model=structured_output_model,
            structured_output_enforce_schema=structured_output_enforce_schema,
        )

        try:
            response = unique_sdk.ChatCompletion.create(
                company_id=self.event.company_id,
                model=model,
                messages=cast(
                    list[unique_sdk.Integrated.ChatCompletionRequestMessage],
                    messages_dict,
                ),
                timeout=timeout,
                options=options,  # type: ignore
            )
            return LanguageModelResponse(**response)
        except Exception as e:
            self.logger.error(f"Error completing: {e}")
            raise e

    async def complete_async_util(
        self,
        company_id: str,
>>>>>>> e6b6029a
        messages: LanguageModelMessages,
        model_name: LanguageModelName | str,
        temperature: float = DEFAULT_COMPLETE_TEMPERATURE,
        timeout: int = DEFAULT_COMPLETE_TIMEOUT,
        tools: Optional[list[LanguageModelTool]] = None,
        other_options: Optional[dict] = None,
<<<<<<< HEAD
    ) -> LanguageModelResponse:
        """
        Calls the completion endpoint synchronously without streaming the response.
        """
        [company_id] = validate_required_values([self.company_id])

        return complete(
            company_id=company_id,
=======
        structured_output_model: Optional[Type[BaseModel]] = None,
        structured_output_enforce_schema: bool = False,
        logger: Optional[logging.Logger] = logging.getLogger(__name__),
    ) -> LanguageModelResponse:
        """
        Calls the completion endpoint asynchronously without streaming the response.

        This method sends a request to the completion endpoint using the provided messages, model name,
        temperature, timeout, and optional tools. It returns a `LanguageModelResponse` object containing
        the completed result.

        Args:
            company_id (str): The company ID associated with the request.
            messages (LanguageModelMessages): The messages to complete.
            model_name (LanguageModelName | str): The model name to use for the completion.
            temperature (float): The temperature setting for the completion. Defaults to 0.
            timeout (int): The timeout value in milliseconds for the request. Defaults to 240_000.
            tools (Optional[list[LanguageModelTool]]): Optional list of tools to include in the request.
            other_options (Optional[dict]): The other options to use. Defaults to None.
            structured_output_model (Optional[Type[BaseModel]]): The structured output model. Defaults to None.
            structured_output_enforce_schema (bool): Whether to enforce the schema. Defaults to False.
            logger (Optional[logging.Logger], optional): The logger used to log errors. Defaults to the logger for the current module.

        Returns:
            LanguageModelResponse: The response object containing the completed result.

        Raises:
            Exception: If an error occurs during the request, an exception is raised and logged.
        """
        options, model, messages_dict, _ = self._prepare_completion_params_util(
>>>>>>> e6b6029a
            messages=messages,
            model_name=model_name,
            temperature=temperature,
            timeout=timeout,
            tools=tools,
            other_options=other_options,
            structured_output_model=structured_output_model,
            structured_output_enforce_schema=structured_output_enforce_schema,
        )

    async def complete_async(
        self,
        messages: LanguageModelMessages,
        model_name: LanguageModelName | str,
        temperature: float = DEFAULT_COMPLETE_TEMPERATURE,
        timeout: int = DEFAULT_COMPLETE_TIMEOUT,
        tools: Optional[list[LanguageModelTool]] = None,
        structured_output_model: Optional[Type[BaseModel]] = None,
        structured_output_enforce_schema: bool = False,
        other_options: Optional[dict] = None,
    ) -> LanguageModelResponse:
        """
        Calls the completion endpoint asynchronously without streaming the response.
<<<<<<< HEAD
=======

        This method utilizes the class method `complete_async_util` to perform the asynchronous completion
        request using the provided messages, model name, temperature, timeout, and optional tools. It
        returns a `LanguageModelResponse` object containing the result of the completion.

        Args:
            messages (LanguageModelMessages): The messages to complete.
            model_name (LanguageModelName | str): The model name to use for the completion.
            temperature (float): The temperature setting for the completion. Defaults to 0.0.
            timeout (int): The timeout value in milliseconds for the request. Defaults to 240,000.
            tools (Optional[list[LanguageModelTool]]): Optional list of tools to include in the request.
            structured_output_model (Optional[Type[BaseModel]]): The structured output model. Defaults to None.
            structured_output_enforce_schema (bool): Whether to enforce the schema. Defaults to False.
            other_options (Optional[dict]): The other options to use. Defaults to None.
        Returns:
            LanguageModelResponse: The response object containing the completed result.

        Raises:
            Exception: If an error occurs during the completion request.
>>>>>>> e6b6029a
        """
        [company_id] = validate_required_values([self.company_id])

        return await complete_async(
            company_id=company_id,
            messages=messages,
            model_name=model_name,
            temperature=temperature,
            timeout=timeout,
            tools=tools,
            other_options=other_options,
<<<<<<< HEAD
=======
            logger=self.logger,
            structured_output_model=structured_output_model,
            structured_output_enforce_schema=structured_output_enforce_schema,
>>>>>>> e6b6029a
        )

    def stream_complete(
        self,
        messages: LanguageModelMessages,
        model_name: LanguageModelName | str,
        content_chunks: list[ContentChunk] = [],
        debug_info: dict = {},
        temperature: float = DEFAULT_COMPLETE_TEMPERATURE,
        timeout: int = DEFAULT_COMPLETE_TIMEOUT,
        tools: Optional[list[LanguageModelTool]] = None,
        start_text: Optional[str] = None,
        other_options: Optional[dict] = None,
    ) -> LanguageModelStreamResponse:
        """
        Streams a completion in the chat session synchronously.
        """
<<<<<<< HEAD
        [
            company_id,
            user_id,
            assistant_message_id,
            user_message_id,
            chat_id,
            assistant_id,
        ] = validate_required_values(
            [
                self.company_id,
                self.user_id,
                self.assistant_message_id,
                self.user_message_id,
                self.chat_id,
                self.assistant_id,
            ]
=======
        options, model, messages_dict, search_context = (
            self._prepare_completion_params_util(
                messages=messages,
                model_name=model_name,
                temperature=temperature,
                tools=tools,
                other_options=other_options,
                content_chunks=content_chunks,
            )
>>>>>>> e6b6029a
        )

        return stream_complete(
            company_id=company_id,
            user_id=user_id,
            assistant_message_id=assistant_message_id,
            user_message_id=user_message_id,
            chat_id=chat_id,
            assistant_id=assistant_id,
            messages=messages,
            model_name=model_name,
            content_chunks=content_chunks,
            debug_info=debug_info,
            temperature=temperature,
            timeout=timeout,
            tools=tools,
            start_text=start_text,
            other_options=other_options,
        )

    async def stream_complete_async(
        self,
        messages: LanguageModelMessages,
        model_name: LanguageModelName | str,
        content_chunks: list[ContentChunk] = [],
        debug_info: dict = {},
        temperature: float = DEFAULT_COMPLETE_TEMPERATURE,
        timeout: int = DEFAULT_COMPLETE_TIMEOUT,
        tools: Optional[list[LanguageModelTool]] = None,
        start_text: Optional[str] = None,
        other_options: Optional[dict] = None,
    ) -> LanguageModelStreamResponse:
        """
        Streams a completion in the chat session asynchronously.
        """
<<<<<<< HEAD
=======
        options, model, messages_dict, search_context = (
            self._prepare_completion_params_util(
                messages=messages,
                model_name=model_name,
                temperature=temperature,
                tools=tools,
                other_options=other_options,
                content_chunks=content_chunks,
            )
        )
>>>>>>> e6b6029a

        [
            company_id,
            user_id,
            assistant_message_id,
            user_message_id,
            chat_id,
            assistant_id,
        ] = validate_required_values(
            [
                self.company_id,
                self.user_id,
                self.assistant_message_id,
                self.user_message_id,
                self.chat_id,
                self.assistant_id,
            ]
<<<<<<< HEAD
=======
        return options

    @staticmethod
    def _add_response_format_to_options(
        options: dict,
        structured_output_model: Type[BaseModel],
        structured_output_enforce_schema: bool = False,
    ) -> dict:
        options["responseFormat"] = {
            "type": "json_schema",
            "json_schema": {
                "name": structured_output_model.__name__,
                "strict": structured_output_enforce_schema,
                "schema": structured_output_model.model_json_schema(),
            },
        }
        return options

    def _prepare_completion_params_util(
        self,
        messages: LanguageModelMessages,
        model_name: LanguageModelName | str,
        temperature: float,
        tools: Optional[list[LanguageModelTool]] = None,
        other_options: Optional[dict] = None,
        content_chunks: Optional[list[ContentChunk]] = None,
        structured_output_model: Optional[Type[BaseModel]] = None,
        structured_output_enforce_schema: bool = False,
    ) -> tuple[dict, str, dict, Optional[dict]]:
        """
        Prepares common parameters for completion requests.

        Returns:
            tuple containing:
            - options (dict): Combined options including tools and temperature
            - model (str): Resolved model name
            - messages_dict (dict): Processed messages
            - search_context (Optional[dict]): Processed content chunks if provided
        """

        options = self._add_tools_to_options({}, tools)

        if structured_output_model:
            options = self._add_response_format_to_options(
                options, structured_output_model, structured_output_enforce_schema
            )

        options["temperature"] = temperature

        if other_options:
            options.update(other_options)

        model = (
            model_name.name if isinstance(model_name, LanguageModelName) else model_name
        )

        # Different methods need different message dump parameters
        messages_dict = messages.model_dump(
            exclude_none=True,
            by_alias=content_chunks is not None,  # Use by_alias for streaming methods
        )

        search_context = (
            LanguageModelService._to_search_context(content_chunks)
            if content_chunks is not None
            else None
>>>>>>> e6b6029a
        )

        return await stream_complete_async(
            company_id=company_id,
            user_id=user_id,
            assistant_message_id=assistant_message_id,
            user_message_id=user_message_id,
            chat_id=chat_id,
            assistant_id=assistant_id,
            messages=messages,
            model_name=model_name,
            content_chunks=content_chunks,
            debug_info=debug_info,
            temperature=temperature,
            timeout=timeout,
            tools=tools,
            start_text=start_text,
            other_options=other_options,
        )<|MERGE_RESOLUTION|>--- conflicted
+++ resolved
@@ -1,18 +1,10 @@
 import logging
-<<<<<<< HEAD
-from typing import Optional, overload
+from typing import Optional, Type, overload
+
+from pydantic import BaseModel
 
 from unique_toolkit._common.validate_required_values import validate_required_values
 from unique_toolkit.app.schemas import BaseEvent, ChatEvent, Event
-=======
-from typing import Optional, Type, cast
-
-import unique_sdk
-from pydantic import BaseModel
-
-from unique_toolkit._common._base_service import BaseService
-from unique_toolkit.app.schemas import Event
->>>>>>> e6b6029a
 from unique_toolkit.content.schemas import ContentChunk
 from unique_toolkit.language_model.constants import (
     DEFAULT_COMPLETE_TEMPERATURE,
@@ -59,7 +51,6 @@
 
     def __init__(
         self,
-<<<<<<< HEAD
         event: BaseEvent | None = None,
         company_id: str | None = None,
         user_id: str | None = None,
@@ -67,16 +58,6 @@
         chat_id: str | None = None,
         assistant_id: str | None = None,
         user_message_id: str | None = None,
-=======
-        messages: LanguageModelMessages,
-        model_name: LanguageModelName | str,
-        temperature: float = DEFAULT_COMPLETE_TEMPERATURE,
-        timeout: int = DEFAULT_COMPLETE_TIMEOUT,
-        tools: Optional[list[LanguageModelTool]] = None,
-        structured_output_model: Optional[Type[BaseModel]] = None,
-        structured_output_enforce_schema: bool = False,
-        other_options: Optional[dict] = None,
->>>>>>> e6b6029a
     ):
         self.company_id = company_id
         self.user_id = user_id
@@ -94,100 +75,52 @@
                 self.chat_id = event.payload.chat_id
                 self.assistant_id = event.payload.assistant_id
 
-<<<<<<< HEAD
     def complete(
         self,
-=======
-        Args:
-            messages (LanguageModelMessages): The LanguageModelMessages obj to complete.
-            model_name (LanguageModelName | str): The model name.
-            temperature (float): The temperature value. Defaults to 0.
-            timeout (int): The timeout value in milliseconds. Defaults to 240_000.
-            tools (Optional[list[LanguageModelTool]]): The tools to use. Defaults to None.
-            structured_output_model (Optional[Type[BaseModel]]): The structured output model. Defaults to None.
-            structured_output_enforce_schema (bool): Whether to enforce the schema. Defaults to False.
-            other_options (Optional[dict]): The other options to use. Defaults to None.
-
-        Returns:
-            LanguageModelResponse: The LanguageModelResponse object.
-        """
-        options, model, messages_dict, _ = self._prepare_completion_params_util(
-            messages=messages,
-            model_name=model_name,
-            temperature=temperature,
+        messages: LanguageModelMessages,
+        model_name: LanguageModelName | str,
+        temperature: float = DEFAULT_COMPLETE_TEMPERATURE,
+        timeout: int = DEFAULT_COMPLETE_TIMEOUT,
+        tools: Optional[list[LanguageModelTool]] = None,
+        structured_output_model: Optional[Type[BaseModel]] = None,
+        structured_output_enforce_schema: bool = False,
+        other_options: Optional[dict] = None,
+    ) -> LanguageModelResponse:
+        """
+        Calls the completion endpoint synchronously without streaming the response.
+        """
+        [company_id] = validate_required_values([self.company_id])
+
+        return complete(
+            company_id=company_id,
+            messages=messages,
+            model_name=model_name,
+            temperature=temperature,
+            timeout=timeout,
             tools=tools,
             other_options=other_options,
             structured_output_model=structured_output_model,
             structured_output_enforce_schema=structured_output_enforce_schema,
         )
 
-        try:
-            response = unique_sdk.ChatCompletion.create(
-                company_id=self.event.company_id,
-                model=model,
-                messages=cast(
-                    list[unique_sdk.Integrated.ChatCompletionRequestMessage],
-                    messages_dict,
-                ),
-                timeout=timeout,
-                options=options,  # type: ignore
-            )
-            return LanguageModelResponse(**response)
-        except Exception as e:
-            self.logger.error(f"Error completing: {e}")
-            raise e
-
-    async def complete_async_util(
-        self,
-        company_id: str,
->>>>>>> e6b6029a
-        messages: LanguageModelMessages,
-        model_name: LanguageModelName | str,
-        temperature: float = DEFAULT_COMPLETE_TEMPERATURE,
-        timeout: int = DEFAULT_COMPLETE_TIMEOUT,
-        tools: Optional[list[LanguageModelTool]] = None,
-        other_options: Optional[dict] = None,
-<<<<<<< HEAD
-    ) -> LanguageModelResponse:
-        """
-        Calls the completion endpoint synchronously without streaming the response.
-        """
-        [company_id] = validate_required_values([self.company_id])
-
-        return complete(
-            company_id=company_id,
-=======
+    async def complete_async(
+        self,
+        messages: LanguageModelMessages,
+        model_name: LanguageModelName | str,
+        temperature: float = DEFAULT_COMPLETE_TEMPERATURE,
+        timeout: int = DEFAULT_COMPLETE_TIMEOUT,
+        tools: Optional[list[LanguageModelTool]] = None,
         structured_output_model: Optional[Type[BaseModel]] = None,
         structured_output_enforce_schema: bool = False,
-        logger: Optional[logging.Logger] = logging.getLogger(__name__),
+        other_options: Optional[dict] = None,
     ) -> LanguageModelResponse:
         """
         Calls the completion endpoint asynchronously without streaming the response.
-
-        This method sends a request to the completion endpoint using the provided messages, model name,
-        temperature, timeout, and optional tools. It returns a `LanguageModelResponse` object containing
-        the completed result.
-
-        Args:
-            company_id (str): The company ID associated with the request.
-            messages (LanguageModelMessages): The messages to complete.
-            model_name (LanguageModelName | str): The model name to use for the completion.
-            temperature (float): The temperature setting for the completion. Defaults to 0.
-            timeout (int): The timeout value in milliseconds for the request. Defaults to 240_000.
-            tools (Optional[list[LanguageModelTool]]): Optional list of tools to include in the request.
-            other_options (Optional[dict]): The other options to use. Defaults to None.
-            structured_output_model (Optional[Type[BaseModel]]): The structured output model. Defaults to None.
-            structured_output_enforce_schema (bool): Whether to enforce the schema. Defaults to False.
-            logger (Optional[logging.Logger], optional): The logger used to log errors. Defaults to the logger for the current module.
-
-        Returns:
-            LanguageModelResponse: The response object containing the completed result.
-
-        Raises:
-            Exception: If an error occurs during the request, an exception is raised and logged.
-        """
-        options, model, messages_dict, _ = self._prepare_completion_params_util(
->>>>>>> e6b6029a
+        """
+        [company_id] = validate_required_values([self.company_id])
+
+        return await complete_async(
+            company_id=company_id,
             messages=messages,
             model_name=model_name,
             temperature=temperature,
@@ -198,60 +131,6 @@
             structured_output_enforce_schema=structured_output_enforce_schema,
         )
 
-    async def complete_async(
-        self,
-        messages: LanguageModelMessages,
-        model_name: LanguageModelName | str,
-        temperature: float = DEFAULT_COMPLETE_TEMPERATURE,
-        timeout: int = DEFAULT_COMPLETE_TIMEOUT,
-        tools: Optional[list[LanguageModelTool]] = None,
-        structured_output_model: Optional[Type[BaseModel]] = None,
-        structured_output_enforce_schema: bool = False,
-        other_options: Optional[dict] = None,
-    ) -> LanguageModelResponse:
-        """
-        Calls the completion endpoint asynchronously without streaming the response.
-<<<<<<< HEAD
-=======
-
-        This method utilizes the class method `complete_async_util` to perform the asynchronous completion
-        request using the provided messages, model name, temperature, timeout, and optional tools. It
-        returns a `LanguageModelResponse` object containing the result of the completion.
-
-        Args:
-            messages (LanguageModelMessages): The messages to complete.
-            model_name (LanguageModelName | str): The model name to use for the completion.
-            temperature (float): The temperature setting for the completion. Defaults to 0.0.
-            timeout (int): The timeout value in milliseconds for the request. Defaults to 240,000.
-            tools (Optional[list[LanguageModelTool]]): Optional list of tools to include in the request.
-            structured_output_model (Optional[Type[BaseModel]]): The structured output model. Defaults to None.
-            structured_output_enforce_schema (bool): Whether to enforce the schema. Defaults to False.
-            other_options (Optional[dict]): The other options to use. Defaults to None.
-        Returns:
-            LanguageModelResponse: The response object containing the completed result.
-
-        Raises:
-            Exception: If an error occurs during the completion request.
->>>>>>> e6b6029a
-        """
-        [company_id] = validate_required_values([self.company_id])
-
-        return await complete_async(
-            company_id=company_id,
-            messages=messages,
-            model_name=model_name,
-            temperature=temperature,
-            timeout=timeout,
-            tools=tools,
-            other_options=other_options,
-<<<<<<< HEAD
-=======
-            logger=self.logger,
-            structured_output_model=structured_output_model,
-            structured_output_enforce_schema=structured_output_enforce_schema,
->>>>>>> e6b6029a
-        )
-
     def stream_complete(
         self,
         messages: LanguageModelMessages,
@@ -267,7 +146,6 @@
         """
         Streams a completion in the chat session synchronously.
         """
-<<<<<<< HEAD
         [
             company_id,
             user_id,
@@ -284,17 +162,6 @@
                 self.chat_id,
                 self.assistant_id,
             ]
-=======
-        options, model, messages_dict, search_context = (
-            self._prepare_completion_params_util(
-                messages=messages,
-                model_name=model_name,
-                temperature=temperature,
-                tools=tools,
-                other_options=other_options,
-                content_chunks=content_chunks,
-            )
->>>>>>> e6b6029a
         )
 
         return stream_complete(
@@ -330,19 +197,6 @@
         """
         Streams a completion in the chat session asynchronously.
         """
-<<<<<<< HEAD
-=======
-        options, model, messages_dict, search_context = (
-            self._prepare_completion_params_util(
-                messages=messages,
-                model_name=model_name,
-                temperature=temperature,
-                tools=tools,
-                other_options=other_options,
-                content_chunks=content_chunks,
-            )
-        )
->>>>>>> e6b6029a
 
         [
             company_id,
@@ -360,75 +214,6 @@
                 self.chat_id,
                 self.assistant_id,
             ]
-<<<<<<< HEAD
-=======
-        return options
-
-    @staticmethod
-    def _add_response_format_to_options(
-        options: dict,
-        structured_output_model: Type[BaseModel],
-        structured_output_enforce_schema: bool = False,
-    ) -> dict:
-        options["responseFormat"] = {
-            "type": "json_schema",
-            "json_schema": {
-                "name": structured_output_model.__name__,
-                "strict": structured_output_enforce_schema,
-                "schema": structured_output_model.model_json_schema(),
-            },
-        }
-        return options
-
-    def _prepare_completion_params_util(
-        self,
-        messages: LanguageModelMessages,
-        model_name: LanguageModelName | str,
-        temperature: float,
-        tools: Optional[list[LanguageModelTool]] = None,
-        other_options: Optional[dict] = None,
-        content_chunks: Optional[list[ContentChunk]] = None,
-        structured_output_model: Optional[Type[BaseModel]] = None,
-        structured_output_enforce_schema: bool = False,
-    ) -> tuple[dict, str, dict, Optional[dict]]:
-        """
-        Prepares common parameters for completion requests.
-
-        Returns:
-            tuple containing:
-            - options (dict): Combined options including tools and temperature
-            - model (str): Resolved model name
-            - messages_dict (dict): Processed messages
-            - search_context (Optional[dict]): Processed content chunks if provided
-        """
-
-        options = self._add_tools_to_options({}, tools)
-
-        if structured_output_model:
-            options = self._add_response_format_to_options(
-                options, structured_output_model, structured_output_enforce_schema
-            )
-
-        options["temperature"] = temperature
-
-        if other_options:
-            options.update(other_options)
-
-        model = (
-            model_name.name if isinstance(model_name, LanguageModelName) else model_name
-        )
-
-        # Different methods need different message dump parameters
-        messages_dict = messages.model_dump(
-            exclude_none=True,
-            by_alias=content_chunks is not None,  # Use by_alias for streaming methods
-        )
-
-        search_context = (
-            LanguageModelService._to_search_context(content_chunks)
-            if content_chunks is not None
-            else None
->>>>>>> e6b6029a
         )
 
         return await stream_complete_async(
