import logging
from typing import Optional, cast

import unique_sdk

from unique_toolkit._common._common_service import CommonService
from unique_toolkit.chat.state import ChatState
from unique_toolkit.content.schemas import ContentChunk
from unique_toolkit.language_model.infos import LanguageModelName
from unique_toolkit.language_model.schemas import (
    LanguageModelMessages,
    LanguageModelResponse,
    LanguageModelStreamResponse,
    LanguageModelTool,
)


class LanguageModelService(CommonService):
    """
    Provides methods to interact with the Language Model by generating responses.

    Attributes:
        state (ChatState): The ChatState object.
        logger (Optional[logging.Logger]): The logger object. Defaults to None.
    """

    def __init__(self, state: ChatState, logger: Optional[logging.Logger] = None):
        super().__init__(state, logger)

    DEFAULT_COMPLETE_TIMEOUT = 240_000
    DEFAULT_COMPLETE_TEMPERATURE = 0.0

    def complete(
        self,
        messages: LanguageModelMessages,
        model_name: LanguageModelName,
        temperature: float = DEFAULT_COMPLETE_TEMPERATURE,
        timeout: int = DEFAULT_COMPLETE_TIMEOUT,
        tools: Optional[list[LanguageModelTool]] = None,
    ):
        """
        Calls the completion endpoint synchronously without streaming the response.

        Args:
            messages (LanguageModelMessages): The LanguageModelMessages obj to complete.
            model_name (LanguageModelName): The model name.
            temperature (float): The temperature value. Defaults to 0.
            timeout (int): The timeout value in milliseconds. Defaults to 240_000.
            tools (Optional[list[LanguageModelTool]]): The tools to use. Defaults to None.

        Returns:
            LanguageModelResponse: The LanguageModelResponse object.
        """
        options = self._add_tools_to_options({}, tools)
        messages = messages.model_dump(exclude_none=True)
        try:
            response = unique_sdk.ChatCompletion.create(
                company_id=self.state.company_id,
                # TODO change or extend types in unique_sdk
                model=model_name.name,  # type: ignore
                messages=cast(
                    list[unique_sdk.Integrated.ChatCompletionRequestMessage],
                    messages,
                ),
                timeout=timeout,
                temperature=temperature,
                options=options,  # type: ignore
            )
            return LanguageModelResponse(**response)
        except Exception as e:
            self.logger.error(f"Error completing: {e}")
            raise e

    async def complete_async(
        self,
        messages: LanguageModelMessages,
        model_name: LanguageModelName,
        temperature: float = DEFAULT_COMPLETE_TEMPERATURE,
        timeout: int = DEFAULT_COMPLETE_TIMEOUT,
        tools: Optional[list[LanguageModelTool]] = None,
    ):
        """
        Calls the completion endpoint asynchronously without streaming the response.

        Args:
            messages (LanguageModelMessages): The messages to complete.
            model_name (LanguageModelName): The model name.
            temperature (float): The temperature value. Defaults to 0.
            timeout (int): The timeout value in milliseconds. Defaults to 240_000.
            tools (Optional[list[LanguageModelTool]]): The tools to use. Defaults to None.

        Returns:
            str: The completed message content.
        """
        options = self._add_tools_to_options({}, tools)
        messages = messages.model_dump(exclude_none=True, exclude={"tool_calls"})
        try:
            response = await unique_sdk.ChatCompletion.create_async(
                company_id=self.state.company_id,
                # TODO change or extend types in unique_sdk
                model=model_name.name,  # type: ignore
                messages=cast(
                    list[unique_sdk.Integrated.ChatCompletionRequestMessage],
                    messages,
                ),
                timeout=timeout,
                temperature=temperature,
                options=options,  # type: ignore
            )
            return LanguageModelResponse(**response)
        except Exception as e:
            self.logger.error(f"Error completing: {e}")
            raise e

    def stream_complete(
        self,
        messages: LanguageModelMessages,
        model_name: LanguageModelName,
        content_chunks: list[ContentChunk] = [],
        debug_info: dict = {},
        temperature: float = DEFAULT_COMPLETE_TEMPERATURE,
        timeout: int = DEFAULT_COMPLETE_TIMEOUT,
        tools: Optional[list[LanguageModelTool]] = None,
        start_text: Optional[str] = None,
    ):
        """
        Streams a completion in the chat session synchronously.

        Args:
            messages (LanguageModelMessages): The LanguageModelMessages object to stream.
            content_chunks (list[ContentChunk]): The ContentChunks objects.
            model_name (LanguageModelName): The language model to use for the completion.
            debug_info (dict): The debug information. Defaults to {}.
            temperature (float): The temperature value. Defaults to 0.25.
            timeout (int): The timeout value in milliseconds. Defaults to 240_000.
            tools (Optional[list[LanguageModelTool]]): The tools to use. Defaults to None.
            start_text (Optional[str]): The start text. Defaults to None.

        Returns:
            The LanguageModelStreamResponse object once the stream has finished.
        """
        options = self._add_tools_to_options({}, tools)
        search_context = self._to_search_context(content_chunks)
        messages = messages.model_dump(exclude_none=True)

        try:
            response = unique_sdk.Integrated.chat_stream_completion(
                user_id=self.state.user_id,
                company_id=self.state.company_id,
                assistantMessageId=self.state.assistant_message_id,  # type: ignore
                userMessageId=self.state.user_message_id,  # type: ignore
                messages=cast(
                    list[unique_sdk.Integrated.ChatCompletionRequestMessage],
                    messages,
                ),
                chatId=self.state.chat_id,
                searchContext=search_context,
                # TODO change or extend types in unique_sdk
                model=model_name.name,  # type: ignore
                timeout=timeout,
                temperature=temperature,
                assistantId=self.state.assistant_id,
                debugInfo=debug_info,
                options=options,  # type: ignore
                startText=start_text,
            )
            return LanguageModelStreamResponse(**response)
        except Exception as e:
            self.logger.error(f"Error streaming completion: {e}")
            raise e

    async def stream_complete_async(
        self,
        messages: LanguageModelMessages,
        model_name: LanguageModelName,
        content_chunks: list[ContentChunk] = [],
        debug_info: dict = {},
        temperature: float = DEFAULT_COMPLETE_TEMPERATURE,
        timeout: int = DEFAULT_COMPLETE_TIMEOUT,
        tools: Optional[list[LanguageModelTool]] = None,
        start_text: Optional[str] = None,
    ):
        """
        Streams a completion in the chat session asynchronously.

        Args:
            messages (LanguageModelMessages): The LanguageModelMessages object to stream.
            content_chunks (list[ContentChunk]): The content chunks.
            model_name (LanguageModelName): The language model to use for the completion.
            debug_info (dict): The debug information. Defaults to {}.
            temperature (float): The temperature value. Defaults to 0.25.
            timeout (int): The timeout value in milliseconds. Defaults to 240_000.
            tools (Optional[list[LanguageModelTool]]): The tools to use. Defaults to None.
            start_text (Optional[str]): The start text. Defaults to None.

        Returns:
            The LanguageModelStreamResponse object once the stream has finished.
        """

        options = self._add_tools_to_options({}, tools)
<<<<<<< HEAD
        search_context = self._to_search_context(content_chunks)
        messages = messages.model_dump(exclude_none=True, exclude=["tool_calls"])
=======
        search_context = [
            unique_sdk.Integrated.SearchResult(
                id=chunk.id,
                chunkId=chunk.chunk_id,
                key=chunk.key,
                title=chunk.title,
                url=chunk.url,
                startPage=chunk.start_page,
                endPage=chunk.end_page,
                order=chunk.order,
                object=chunk.object,
            )  # type: ignore
            for chunk in content_chunks
        ]

        messages = messages.model_dump(exclude_none=True, exclude={"tool_calls"})
>>>>>>> 530f3b02

        try:
            response = await unique_sdk.Integrated.chat_stream_completion_async(
                user_id=self.state.user_id,
                company_id=self.state.company_id,
                assistantMessageId=self.state.assistant_message_id,  # type: ignore
                userMessageId=self.state.user_message_id,  # type: ignore
                messages=cast(
                    list[unique_sdk.Integrated.ChatCompletionRequestMessage],
                    messages,
                ),
                chatId=self.state.chat_id,
                searchContext=search_context,
                # TODO change or extend types in unique_sdk
                model=model_name.name,  # type: ignore
                timeout=timeout,
                temperature=temperature,
                assistantId=self.state.assistant_id,
                debugInfo=debug_info,
                options=options,  # type: ignore
                startText=start_text,
            )
            return LanguageModelStreamResponse(**response)
        except Exception as e:
            self.logger.error(f"Error streaming completion: {e}")
            raise e

    @staticmethod
    def _to_search_context(chunks: list[ContentChunk]) -> dict | None:
        if not chunks:
            return None
        return [
            unique_sdk.Integrated.SearchResult(
                id=chunk.id,
                chunkId=chunk.chunk_id,
                key=chunk.key,
                title=chunk.title,
                url=chunk.url,
                startPage=chunk.start_page,
                endPage=chunk.end_page,
                order=chunk.order,
                object=chunk.object,
            )  # type: ignore
            for chunk in chunks
        ]

    @staticmethod
    def _add_tools_to_options(
        options: dict, tools: Optional[list[LanguageModelTool]]
    ) -> dict:
        if tools:
            options["tools"] = [
                {
                    "type": "function",
                    "function": tool.model_dump(exclude_none=True),
                }
                for tool in tools
            ]
        return options<|MERGE_RESOLUTION|>--- conflicted
+++ resolved
@@ -198,27 +198,8 @@
         """
 
         options = self._add_tools_to_options({}, tools)
-<<<<<<< HEAD
         search_context = self._to_search_context(content_chunks)
         messages = messages.model_dump(exclude_none=True, exclude=["tool_calls"])
-=======
-        search_context = [
-            unique_sdk.Integrated.SearchResult(
-                id=chunk.id,
-                chunkId=chunk.chunk_id,
-                key=chunk.key,
-                title=chunk.title,
-                url=chunk.url,
-                startPage=chunk.start_page,
-                endPage=chunk.end_page,
-                order=chunk.order,
-                object=chunk.object,
-            )  # type: ignore
-            for chunk in content_chunks
-        ]
-
-        messages = messages.model_dump(exclude_none=True, exclude={"tool_calls"})
->>>>>>> 530f3b02
 
         try:
             response = await unique_sdk.Integrated.chat_stream_completion_async(
