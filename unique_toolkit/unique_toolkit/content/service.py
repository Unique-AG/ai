import logging
import os
import tempfile
from pathlib import Path
from typing import Optional, cast

import requests
import unique_sdk

from unique_toolkit._common._common_service import CommonService
from unique_toolkit.chat.state import ChatState
from unique_toolkit.content.schemas import (
    Content,
    ContentChunk,
    ContentSearchType,
    ContentUploadInput,
    RerankerConfig,
)


class ContentService(CommonService):
    """
    Provides methods for searching, downloading and uploading content in the knowledge base.

    Attributes:
        state (ChatState): The chat state.
        logger (Optional[logging.Logger]): The logger. Defaults to None.
    """

    def __init__(self, state: ChatState, logger: Optional[logging.Logger] = None):
        super().__init__(state, logger)

    DEFAULT_SEARCH_LANGUAGE = "english"

    def search_content_chunks(
        self,
        search_string: str,
        search_type: ContentSearchType,
        limit: int,
        search_language: str = DEFAULT_SEARCH_LANGUAGE,
        reranker_config: Optional[RerankerConfig] = None,
        scope_ids: Optional[list[str]] = [],
        chat_only: Optional[bool] = None,
    ) -> list[ContentChunk]:
        """
        Performs a synchronous search for content chunks in the knowledge base.

        Args:
            search_string (str): The search string.
            search_type (ContentSearchType): The type of search to perform.
            limit (int): The maximum number of results to return.
            search_language (str): The language for the full-text search. Defaults to "english".
            reranker_config (Optional[RerankerConfig]): The reranker configuration. Defaults to None.
            scope_ids (Optional[list[str]]): The scope IDs. Defaults to None.
            chat_only (Optional[bool]): Whether to search only in the current chat. Defaults to None.

        Returns:
            list[ContentChunk]: The search results.
        """
        if not scope_ids:
            self.logger.warning("No scope IDs provided for search.")

        try:
            searches = unique_sdk.Search.create(
                user_id=self.state.user_id,
                company_id=self.state.company_id,
                chatId=self.state.chat_id,
                searchString=search_string,
                searchType=search_type.name,
                scopeIds=scope_ids,
                limit=limit,
                reranker=reranker_config,  # type: ignore
                language=search_language,  # type: ignore
                chatOnly=chat_only,
            )
        except Exception as e:
            self.logger.error(f"Error while searching content chunks: {e}")
            raise e

        def map_to_content_chunks(searches: list[unique_sdk.Search]):
            return [ContentChunk(**search) for search in searches]

        # TODO change return type in sdk from Search to list[Search]
        searches = cast(list[unique_sdk.Search], searches)
        return map_to_content_chunks(searches)

    async def search_content_chunks_async(
        self,
        search_string: str,
        search_type: ContentSearchType,
        limit: int,
        search_language: str = DEFAULT_SEARCH_LANGUAGE,
        reranker_config: Optional[RerankerConfig] = None,
        scope_ids: Optional[list[str]] = [],
        chat_only: Optional[bool] = None,
    ):
        """
        Performs an asynchronous search for content chunks in the knowledge base.

        Args:
            search_string (str): The search string.
            search_type (ContentSearchType): The type of search to perform.
            limit (int): The maximum number of results to return.
            search_language (str): The language for the full-text search. Defaults to "english".
            reranker_config (Optional[RerankerConfig]): The reranker configuration. Defaults to None.
            scope_ids (Optional[list[str]]): The scope IDs. Defaults to [].
            chat_only (Optional[bool]): Whether to search only in the current chat. Defaults to None.

        Returns:
            list[ContentChunk]: The search results.
        """
<<<<<<< HEAD
=======
        return self._trigger_search_content_chunks(
            search_string=search_string,
            search_type=search_type,
            limit=limit,
            reranker_config=reranker_config,
            search_language=search_language,
            scope_ids=scope_ids,
        )

    def _trigger_search_content_chunks(
        self,
        search_string: str,
        search_type: ContentSearchType,
        limit: int,
        reranker_config: Optional[RerankerConfig] = None,
        search_language: str = DEFAULT_SEARCH_LANGUAGE,
        scope_ids: Optional[list[str]] = None,
    ) -> list[ContentChunk]:
>>>>>>> 530f3b02
        if not scope_ids:
            self.logger.warning("No scope IDs provided for search.")

        try:
            searches = await unique_sdk.Search.create_async(
                user_id=self.state.user_id,
                company_id=self.state.company_id,
                chatId=self.state.chat_id,
                searchString=search_string,
                searchType=search_type.name,
                scopeIds=scope_ids,
                limit=limit,
<<<<<<< HEAD
                reranker=reranker_config,  # type: ignore
                language=search_language,  # type: ignore
                chatOnly=chat_only,
=======
                reranker=reranker_config.model_dump() if reranker_config else None,
                language=search_language,
                chatOnly=self.state.chat_only,
>>>>>>> 530f3b02
            )
        except Exception as e:
            self.logger.error(f"Error while searching content chunks: {e}")
            raise e

        def map_to_content_chunks(searches: list[unique_sdk.Search]):
            return [ContentChunk(**search) for search in searches]

        # TODO change return type in sdk from Search to list[Search]
        searches = cast(list[unique_sdk.Search], searches)
        return map_to_content_chunks(searches)

    def search_contents(
        self,
        where: dict,
    ) -> list[Content]:
        """
        Performs a search in the knowledge base by filter (and not a smilarity search)
        This function loads complete content of the files from the knowledge base in contrast to search_content_chunks.

        Args:
            where (dict): The search criteria.

        Returns:
            list[Content]: The search results.
        """
        try:
            contents = unique_sdk.Content.search(
                user_id=self.state.user_id,
                company_id=self.state.company_id,
                chatId=self.state.chat_id,
                # TODO add type parameter
                where=where,  # type: ignore
            )
        except Exception as e:
            self.logger.error(f"Error while searching contents: {e}")
            raise e

        return self._map_contents(contents)

    async def search_contents_async(
        self,
        where: dict,
    ) -> list[Content]:
        """
        Performs an asynchronous search for content files in the knowledge base by filter.

        Args:
            where (dict): The search criteria.

        Returns:
            list[Content]: The search results.
        """
        try:
            contents = await unique_sdk.Content.search_async(
                user_id=self.state.user_id,
                company_id=self.state.company_id,
                chatId=self.state.chat_id,
                # TODO add type parameter
                where=where,  # type: ignore
            )
        except Exception as e:
            self.logger.error(f"Error while searching contents: {e}")
            raise e

        return self._map_contents(contents)

    @staticmethod
    def _map_content_chunk(content_chunk: dict):
        return ContentChunk(
            id=content_chunk["id"],
            text=content_chunk["text"],
            start_page=content_chunk["startPage"],
            end_page=content_chunk["endPage"],
            order=content_chunk["order"],
        )

    def _map_content(self, content: dict):
        return Content(
            id=content["id"],
            key=content["key"],
            title=content["title"],
            url=content["url"],
            chunks=[self._map_content_chunk(chunk) for chunk in content["chunks"]],
        )

    def _map_contents(self, contents):
        return [self._map_content(content) for content in contents]

    def upload_content(
        self,
        path_to_content: str,
        content_name: str,
        mime_type: str,
        scope_id: Optional[str] = None,
        chat_id: Optional[str] = None,
    ):
        """
        Uploads content to the knowledge base.

        Args:
            path_to_content (str): The path to the content to upload.
            content_name (str): The name of the content.
            mime_type (str): The MIME type of the content.
            scope_id (Optional[str]): The scope ID. Defaults to None.
            chat_id (Optional[str]): The chat ID. Defaults to None.

        Returns:
            Content: The uploaded content.
        """

        byte_size = os.path.getsize(path_to_content)
        created_content = self._trigger_upsert_content(
            input=ContentUploadInput(
                key=content_name, title=content_name, mime_type=mime_type
            ),
            scope_id=scope_id,
            chat_id=chat_id,
        )

        write_url = created_content.write_url

        if not write_url:
            error_msg = "Write url for uploaded content is missing"
            self.logger.error(error_msg)
            raise ValueError(error_msg)

        # upload to azure blob storage SAS url uploadUrl the pdf file translatedFile make sure it is treated as a application/pdf
        with open(path_to_content, "rb") as file:
            requests.put(
                url=write_url,
                data=file,
                headers={
                    "X-Ms-Blob-Content-Type": mime_type,
                    "X-Ms-Blob-Type": "BlockBlob",
                },
            )

        read_url = created_content.read_url

        if not read_url:
            error_msg = "Read url for uploaded content is missing"
            self.logger.error(error_msg)
            raise ValueError(error_msg)

        if chat_id:
            self._trigger_upsert_content(
                input=ContentUploadInput(
                    key=content_name,
                    title=content_name,
                    mime_type=mime_type,
                    byte_size=byte_size,
                ),
                content_url=read_url,
                chat_id=chat_id,
            )
        else:
            self._trigger_upsert_content(
                input=ContentUploadInput(
                    key=content_name,
                    title=content_name,
                    mime_type=mime_type,
                    byte_size=byte_size,
                ),
                content_url=read_url,
                scope_id=scope_id,
            )

        return created_content

    def _trigger_upsert_content(
        self,
        input: ContentUploadInput,
        scope_id: Optional[str] = None,
        chat_id: Optional[str] = None,
        content_url: Optional[str] = None,
    ):
        if not chat_id and not scope_id:
            raise ValueError("chat_id or scope_id must be provided")

        try:
            if input.byte_size:
                input_json = {
                    "key": input.key,
                    "title": input.title,
                    "mimeType": input.mime_type,
                    "byteSize": input.byte_size,
                }
            else:
                input_json = {
                    "key": input.key,
                    "title": input.title,
                    "mimeType": input.mime_type,
                }
            content = unique_sdk.Content.upsert(
                user_id=self.state.user_id,
                company_id=self.state.company_id,
                input=input_json,  # type: ignore
                fileUrl=content_url,
                scopeId=scope_id,
                chatId=chat_id,
                sourceOwnerType=None,  # type: ignore
                storeInternally=False,
            )
            return Content(**content)
        except Exception as e:
            self.logger.error(f"Error while uploading content: {e}")
            raise e

    def download_content(
        self,
        content_id: str,
        content_name: str,
        chat_id: Optional[str] = None,
    ) -> Path:
        """
        Downloads content to temporary directory

        Args:
            content_id (str): The id of the uploaded content.
            content_name (str): The name of the uploaded content.
            chat_id (Optional[str]): The chat_id, defaults to None.

        Returns:
            content_path: The path to the downloaded content in the temporary directory.

        Raises:
            Exception: If the download fails.
        """

        url = f"{unique_sdk.api_base}/content/{content_id}/file"
        if chat_id:
            url = f"{url}?chatId={chat_id}"

        # Create a random directory inside /tmp
        random_dir = tempfile.mkdtemp(dir="/tmp")

        # Create the full file path
        content_path = Path(random_dir) / content_name

        # Download the file and save it to the random directory
        headers = {
            "x-api-version": unique_sdk.api_version,
            "x-app-id": unique_sdk.app_id,
            "x-user-id": self.state.user_id,
            "x-company-id": self.state.company_id,
            "Authorization": "Bearer %s" % (unique_sdk.api_key,),
        }

        response = requests.get(url, headers=headers)
        if response.status_code == 200:
            with open(content_path, "wb") as file:
                file.write(response.content)
        else:
            error_msg = f"Error downloading file: Status code {response.status_code}"
            self.logger.error(error_msg)
            raise Exception(error_msg)

        return content_path<|MERGE_RESOLUTION|>--- conflicted
+++ resolved
@@ -109,27 +109,6 @@
         Returns:
             list[ContentChunk]: The search results.
         """
-<<<<<<< HEAD
-=======
-        return self._trigger_search_content_chunks(
-            search_string=search_string,
-            search_type=search_type,
-            limit=limit,
-            reranker_config=reranker_config,
-            search_language=search_language,
-            scope_ids=scope_ids,
-        )
-
-    def _trigger_search_content_chunks(
-        self,
-        search_string: str,
-        search_type: ContentSearchType,
-        limit: int,
-        reranker_config: Optional[RerankerConfig] = None,
-        search_language: str = DEFAULT_SEARCH_LANGUAGE,
-        scope_ids: Optional[list[str]] = None,
-    ) -> list[ContentChunk]:
->>>>>>> 530f3b02
         if not scope_ids:
             self.logger.warning("No scope IDs provided for search.")
 
@@ -142,15 +121,10 @@
                 searchType=search_type.name,
                 scopeIds=scope_ids,
                 limit=limit,
-<<<<<<< HEAD
-                reranker=reranker_config,  # type: ignore
+                # TODO fix types in SDK
+                reranker=reranker_config.model_dump() if reranker_config else None,  # type: ignore
                 language=search_language,  # type: ignore
                 chatOnly=chat_only,
-=======
-                reranker=reranker_config.model_dump() if reranker_config else None,
-                language=search_language,
-                chatOnly=self.state.chat_only,
->>>>>>> 530f3b02
             )
         except Exception as e:
             self.logger.error(f"Error while searching content chunks: {e}")
