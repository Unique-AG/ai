--- conflicted
+++ resolved
@@ -1,7 +1,6 @@
 import logging
 from typing import Optional
 
-<<<<<<< HEAD
 from unique_toolkit.app.schemas import ChatEvent, Event
 from unique_toolkit.chat.constants import (
     DEFAULT_MAX_MESSAGES,
@@ -10,21 +9,17 @@
 )
 from unique_toolkit.chat.functions import (
     create_message,
+    create_message_assessment,
+    create_message_assessment_async,
     create_message_async,
     get_full_history,
     get_full_history_async,
     get_selection_from_history,
     modify_message,
+    modify_message_assessment,
+    modify_message_assessment_async,
     modify_message_async,
 )
-from unique_toolkit.chat.schemas import ChatMessage, ChatMessageRole
-=======
-import unique_sdk
-from unique_sdk._list_object import ListObject
-
-from unique_toolkit._common import _time_utils
-from unique_toolkit._common._base_service import BaseService
-from unique_toolkit.app.schemas import Event
 from unique_toolkit.chat.schemas import (
     ChatMessage,
     ChatMessageRole,
@@ -33,7 +28,6 @@
     MessageAssessmentStatus,
     MessageAssessmentType,
 )
->>>>>>> d42cd56e
 from unique_toolkit.content.schemas import ContentReference
 
 logger = logging.getLogger(f"toolkit.{DOMAIN_NAME}.{__name__}")
@@ -425,7 +419,6 @@
             Exception: If the creation fails.
         """
 
-<<<<<<< HEAD
         return await create_message_async(
             user_id=self.user_id,
             company_id=self.company_id,
@@ -438,112 +431,6 @@
             debug_info=debug_info,
             set_completed_at=set_completed_at,
         )
-=======
-    def _pick_messages_in_reverse_for_token_window(
-        self,
-        messages: list[ChatMessage],
-        limit: int,
-    ) -> list[ChatMessage]:
-        if len(messages) < 1 or limit < 1:
-            return []
-
-        last_index = len(messages) - 1
-        token_count = count_tokens(messages[last_index].content)
-        while token_count > limit:
-            self.logger.debug(
-                f"Limit too low for the initial message. Last message TokenCount {token_count} available tokens {limit} - cutting message in half until it fits"
-            )
-            content = messages[last_index].content
-            messages[last_index].content = content[: len(content) // 2] + "..."
-            token_count = count_tokens(messages[last_index].content)
-
-        while token_count <= limit and last_index > 0:
-            token_count = count_tokens(
-                "".join([msg.content for msg in messages[:last_index]])
-            )
-            if token_count <= limit:
-                last_index -= 1
-
-        last_index = max(0, last_index)
-        return messages[last_index:]
-
-    def _construct_message_modify_params(
-        self,
-        assistant: bool = True,
-        content: Optional[str] = None,
-        original_content: Optional[str] = None,
-        references: Optional[list[ContentReference]] = None,
-        debug_info: Optional[dict] = None,
-        message_id: Optional[str] = None,
-        set_completed_at: Optional[bool] = False,
-    ):
-        if message_id:
-            # Message ID specified. No need to guess
-            message_id = message_id
-        elif assistant:
-            # Assistant message ID
-            message_id = self.event.payload.assistant_message.id
-        else:
-            # User message ID
-            message_id = self.event.payload.user_message.id
-            if content is None:
-                content = self.event.payload.user_message.text
-
-        if set_completed_at:
-            completed_at_datetime = _time_utils.get_datetime_now()
-        else:
-            completed_at_datetime = None
-
-        params = {
-            "user_id": self.event.user_id,
-            "company_id": self.event.company_id,
-            "id": message_id,
-            "chatId": self.event.payload.chat_id,
-            "text": content,
-            "originalText": original_content,
-            "references": self._map_references(references) if references else [],
-            "debugInfo": debug_info,
-            "completedAt": completed_at_datetime,
-        }
-        return params
-
-    def _construct_message_create_params(
-        self,
-        role: ChatMessageRole = ChatMessageRole.ASSISTANT,
-        content: Optional[str] = None,
-        original_content: Optional[str] = None,
-        references: Optional[list[ContentReference]] = None,
-        debug_info: Optional[dict] = None,
-        assistantId: Optional[str] = None,
-        set_completed_at: Optional[bool] = False,
-    ):
-        if assistantId:
-            # Assistant ID specified. No need to guess
-            assistantId = assistantId
-        else:
-            assistantId = self.event.payload.assistant_id
-
-        if set_completed_at:
-            completed_at_datetime = _time_utils.get_datetime_now()
-        else:
-            completed_at_datetime = None
-
-        if original_content is None:
-            original_content = content
-
-        params = {
-            "user_id": self.event.user_id,
-            "company_id": self.event.company_id,
-            "assistantId": assistantId,
-            "role": role.value.upper(),
-            "chatId": self.event.payload.chat_id,
-            "text": content,
-            "originalText": original_content,
-            "references": self._map_references(references) if references else [],
-            "debugInfo": debug_info,
-            "completedAt": completed_at_datetime,
-        }
-        return params
 
     def create_message_assessment(
         self,
@@ -571,21 +458,16 @@
         Raises:
             Exception: If the creation fails
         """
-        try:
-            assessment = unique_sdk.MessageAssessment.create(
-                user_id=self.event.user_id,
-                company_id=self.event.company_id,
-                messageId=assistant_message_id,
-                status=status.name,
-                explanation=explanation,
-                label=label.name if label else None,
-                type=type.name if type else None,
-                isVisible=is_visible,
-            )
-            return MessageAssessment(**assessment)
-        except Exception as e:
-            self.logger.error(f"Failed to create message assessment: {e}")
-            raise e
+        return create_message_assessment(
+            user_id=self.user_id,
+            company_id=self.company_id,
+            assistant_message_id=assistant_message_id,
+            status=status,
+            type=type,
+            explanation=explanation,
+            label=label,
+            is_visible=is_visible,
+        )
 
     async def create_message_assessment_async(
         self,
@@ -613,21 +495,16 @@
         Raises:
             Exception: If the creation fails
         """
-        try:
-            assessment = await unique_sdk.MessageAssessment.create_async(
-                user_id=self.event.user_id,
-                company_id=self.event.company_id,
-                messageId=assistant_message_id,
-                status=status.name,
-                explanation=explanation,
-                label=label.name if label else None,
-                type=type.name if type else None,
-                isVisible=is_visible,
-            )
-            return MessageAssessment(**assessment)
-        except Exception as e:
-            self.logger.error(f"Failed to create message assessment: {e}")
-            raise e
+        return await create_message_assessment_async(
+            user_id=self.user_id,
+            company_id=self.company_id,
+            assistant_message_id=assistant_message_id,
+            status=status,
+            type=type,
+            explanation=explanation,
+            label=label,
+            is_visible=is_visible,
+        )
 
     def modify_message_assessment(
         self,
@@ -653,20 +530,15 @@
         Raises:
             Exception: If the modification fails
         """
-        try:
-            assessment = unique_sdk.MessageAssessment.modify(
-                user_id=self.event.user_id,
-                company_id=self.event.company_id,
-                messageId=assistant_message_id,
-                status=status.name,
-                explanation=explanation,
-                label=label.name if label else None,
-                type=type.name,
-            )
-            return MessageAssessment(**assessment)
-        except Exception as e:
-            self.logger.error(f"Failed to modify message assessment: {e}")
-            raise e
+        return modify_message_assessment(
+            user_id=self.user_id,
+            company_id=self.company_id,
+            assistant_message_id=assistant_message_id,
+            status=status,
+            type=type,
+            explanation=explanation,
+            label=label,
+        )
 
     async def modify_message_assessment_async(
         self,
@@ -692,18 +564,12 @@
         Raises:
             Exception: If the modification fails
         """
-        try:
-            assessment = await unique_sdk.MessageAssessment.modify_async(
-                user_id=self.event.user_id,
-                company_id=self.event.company_id,
-                messageId=assistant_message_id,
-                status=status.name if status else None,
-                explanation=explanation,
-                label=label.name if label else None,
-                type=type.name,
-            )
-            return MessageAssessment(**assessment)
-        except Exception as e:
-            self.logger.error(f"Failed to modify message assessment: {e}")
-            raise e
->>>>>>> d42cd56e
+        return await modify_message_assessment_async(
+            user_id=self.user_id,
+            company_id=self.company_id,
+            assistant_message_id=assistant_message_id,
+            status=status,
+            type=type,
+            explanation=explanation,
+            label=label,
+        )