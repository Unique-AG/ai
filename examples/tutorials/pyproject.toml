[tool.poetry]
name = "tutorials"
version = "0.0.1"
description = ""
authors = ["Cedric Klinkert <cedric@unique.ai>"]
readme = "README.md"
packages = [
    { include = "utilities_examples" },
    { include = "sdk_examples" },
    { include = "toolkit_examples" },
]


[tool.poetry.dependencies]
python = "^3.11"
python-dotenv = "^1.0.1"
unique-sdk = "0.9.29"
<<<<<<< HEAD
unique-toolkit = "0.7.19"
=======
unique-toolkit = "0.7.18"
>>>>>>> 62668862
pydantic-settings = "^2.8.1"
aiolimiter = "^1.2.1"
dotenv = "^0.9.9"
httpx = "^0.28.1"

[tool.poetry.group.dev.dependencies]
ruff = "^0.2.1"
unique-sdk = {path = "../../unique_sdk"}
unique-toolkit = {path = "../../unique_toolkit"}

[build-system]
requires = ["poetry-core"]
build-backend = "poetry.core.masonry.api"<|MERGE_RESOLUTION|>--- conflicted
+++ resolved
@@ -14,12 +14,8 @@
 [tool.poetry.dependencies]
 python = "^3.11"
 python-dotenv = "^1.0.1"
-unique-sdk = "0.9.29"
-<<<<<<< HEAD
+unique-sdk = "0.9.30"
 unique-toolkit = "0.7.19"
-=======
-unique-toolkit = "0.7.18"
->>>>>>> 62668862
 pydantic-settings = "^2.8.1"
 aiolimiter = "^1.2.1"
 dotenv = "^0.9.9"
