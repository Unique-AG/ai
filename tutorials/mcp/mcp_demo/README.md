## 📌 Overview
<<<<<<< HEAD
This document describes a HTTP-streamable MCP server built with FastMCP. It focuses on:
=======
This document describes a production-ready, HTTP-streamable MCP server built with FastMCP. It focuses on:
>>>>>>> 76220270
- Authentication and authorization via OAuth2/JWT (using Zitadel as IAM, swappable to other IdPs)
- FastMCP setup (tools, identify, metadata)
- Combining MCP with standard HTTP routes (FastAPI/Starlette-style)
- Running with CORS for browser-based inspectors (e.g., MCP Inspector) and clients (e.g., Unique AI)

Key point: this is an HTTP MCP server, not a local MCP. Web clients (like Unique AI) cannot use local MCP; HTTP + OAuth ensures user identity, avoids local installs, and enables secure access.

## 🔐 Auth & Identity
### What’s used
- JWT verification via `JWTVerifier` against IdP JWKS
- OAuth2 flow via `OAuthProxy` (auth endpoint, token endpoint, revocation)
- Scopes: `mcp:tools`, `mcp:prompts`, `mcp:resources`, `mcp:resource-templates`, `email`, `openid`, `profile`

### Why it matters
- Ensures the caller is a real, authorized user
- Enables user-level actions and auditing
- Works with web clients and MCP Inspector

### Environment variables
- `ZITADEL_URL`: Base URL of the IdP (Zitadel in the example)
- `UPSTREAM_CLIENT_ID` / `UPSTREAM_CLIENT_SECRET`: OAuth client credentials
- `BASE_URL_ENV`: Public base URL of your MCP server (reachable on the internet)
- Optional app-specific: `USER_ID`, `COMPANY_ID` (if you need them downstream)

### Token verification and user lookup
- Access token is extracted via `get_access_token()`
- The example calls `GET {ZITADEL_URL}/auth/v1/users/me` to retrieve the current user (email, profile, etc.)
- You can adapt this to your IdP’s “me” endpoint or map to your internal user store

## ⚙️ FastMCP Setup
### Server initialization
- `FastMCP(\"Demo 🚀\", auth=auth, debug=True, log_level=\"debug\")`
- Transport: `http` (streamable over HTTP)
- CORS middleware enabled for browser-based tools

### Tools
- `addition` tool:
  - Name/title/description are customizable
  - Metadata supports Unique AI-specific hints:
    - `unique.app/icon`: e.g., `calculator`
    - `unique.app/system-prompt`: guidance for the LLM to select the tool
  - Uses Pydantic/typing annotations (`Annotated[int, Field(...)]`) for precise parameter schema, improving LLM and MCP client selection

- `identify` tool:
  - Retrieves current user via the access token, returns JSON of user profile
  - Useful to confirm identity and personalize behavior

## 🧩 Standard Routes + MCP
You can define classic HTTP routes alongside MCP tools:
- Custom route `/` returns a simple JSON health/status
- Custom route `/favicon.ico` serves a static file
- These behave like FastAPI/Starlette routes and are useful for:
  - Health checks
  - Static assets (favicon)
  - Simple non-MCP endpoints

## 🌐 CORS & Inspectors
- CORS is required when testing via MCP Inspector running on localhost or using browser-based clients
- The provided `CORSMiddleware` allows all origins/headers/methods for simplicity
<<<<<<< HEAD
=======
- In production, tighten CORS to known origins
>>>>>>> 76220270

## 🚀 Running the Server
- Ensure your server is reachable at a public `BASE_URL` (e.g., via ngrok, a domain, or a reverse proxy)
- Pass the base URL either via env `BASE_URL_ENV` or CLI arg
- Start with:
  - Transport: `http`
  - Host/Port: e.g., `127.0.0.1:8003`
  - Middleware: include CORS middleware

## 🔄 Swapping IdP (Zitadel → Entra, etc.)
- Replace:
  - `jwks_uri`, `issuer`, and OAuth endpoints with your provider’s values
- Keep scopes aligned with your provider:
  - Always include `openid`, `email`, `profile` where available
  - MCP-specific scopes (`mcp:*`) are app-side conventions; ensure your IdP client is configured to issue them or adjust your app logic accordingly
- If your IdP supports a different flow (e.g., implicit/hybrid), consult FastMCP docs and adapt the `OAuthProxy` parameters



## 📌 Code details
Got it. I’ve added concise code snippets for the key parts:
- Environment and base URL loading
- OAuth2/JWT setup (OAuthProxy + JWTVerifier)
- MCP tool definition (addition tool)
- Identify tool using access token
- Custom routes (health, favicon)
- Server run config with HTTP transport and CORS

Each snippet is minimal and self-contained so developers can copy-paste.

## 🔧 Environment & Base URL
Why: Load IdP endpoints, OAuth client, and the server’s public base URL (needed by the OAuth proxy and web clients).

```python
from dotenv import load_dotenv
import os, sys

load_dotenv()

ZITADEL_URL = os.getenv("ZITADEL_URL", "http://localhost:10116")
UPSTREAM_CLIENT_ID = os.getenv("UPSTREAM_CLIENT_ID", "default_client_id")
UPSTREAM_CLIENT_SECRET = os.getenv("UPSTREAM_CLIENT_SECRET", "default_client_secret")

base_url_env = os.getenv("BASE_URL_ENV", "https://default.ngrok-free.app")
BASE_URL = sys.argv if len(sys.argv) > 1 else base_url_env

print("BASE_URL", BASE_URL)
```

## 🔐 Auth: OAuth Proxy + JWT Verifier
Why: Turn your MCP into an HTTP-authenticated server using your IdP (Zitadel here; swap endpoints for other IdPs).

```python
from fastmcp.server.auth.providers.jwt import JWTVerifier
from fastmcp.server.auth.oauth_proxy import OAuthProxy

token_verifier = JWTVerifier(
    jwks_uri=f"{ZITADEL_URL}/oauth/v2/keys",
    issuer=f"{ZITADEL_URL}",
    algorithm=None,   # Let library infer from JWKS; set explicitly if your IdP requires
    audience=None,    # Set if you validate audience
    # required_scopes=[]  # Optionally enforce here
)

auth = OAuthProxy(
    upstream_authorization_endpoint=f"{ZITADEL_URL}/oauth/v2/authorize",
    upstream_token_endpoint=f"{ZITADEL_URL}/oauth/v2/token",
    upstream_client_id=UPSTREAM_CLIENT_ID,
    upstream_client_secret=UPSTREAM_CLIENT_SECRET,
    upstream_revocation_endpoint=f"{ZITADEL_URL}/oauth/v2/revoke",
    token_verifier=token_verifier,
    base_url=BASE_URL,
    redirect_path=None,                 # Use default or specify
    issuer_url=None,                    # Optional override
    service_documentation_url=None,     # Optional
<<<<<<< HEAD
    allowed_client_redirect_uris=None,  
=======
    allowed_client_redirect_uris=None,  # Lock down in prod
>>>>>>> 76220270
    valid_scopes=[
        "mcp:tools",
        "mcp:prompts",
        "mcp:resources",
        "mcp:resource-templates",
        "email",
        "openid",
        "profile",
    ],
    forward_pkce=True,
    token_endpoint_auth_method="client_secret_post",
    extra_authorize_params=None,
    extra_token_params=None,
)
```

## 🌐 CORS Middleware (for Inspectors/Browsers)
Why: Allow browser-based clients like MCP Inspector to call your server during development.

```python
from starlette.middleware import Middleware
from starlette.middleware.cors import CORSMiddleware

custom_middleware = [
    Middleware(
        CORSMiddleware,
        allow_credentials=True,
<<<<<<< HEAD
        allow_origins=["*"],   
=======
        allow_origins=["*"],   # tighten in production
>>>>>>> 76220270
        allow_methods=["*"],
        allow_headers=["*"],
    )
]
```

## ⚙️ FastMCP Server Init
Why: Create an HTTP-streamable MCP server (not local), with auth attached.

```python
from fastmcp import FastMCP

mcp = FastMCP(
    "Demo 🚀",
    auth=auth,
    debug=True,
    log_level="debug"
)
```

## 🛠️ MCP Tool: Addition
Why: Example tool showing name/title/description, metadata for Unique AI, and typed parameters for better schema.

```python
from typing import Annotated
from pydantic import Field

@mcp.tool(
    name="addition",
    title="addition",
    description="This tool adds two numbers",
    meta={
        "unique.app/icon": "calculator",
        "unique.app/system-prompt": "Choose this tool if you need to add two numbers together",
    },
)
def add(
    a: Annotated[int, Field(description="First number to add", default=0)],
    b: Annotated[int, Field(description="Second number to add", default=0)],
) -> int:
    """Add two numbers"""
    return a + b
```

## 👤 Identify Tool (User Info via Access Token)
Why: Demonstrates reading the bearer token and calling IdP’s “me” endpoint to identify the user.

```python
import json, requests
from fastmcp.server.dependencies import get_access_token

def _get_user(ZITADEL_URL: str):
    token = get_access_token()
    if not token:
        return {"error": "no access token"}
    headers = {"Authorization": f"Bearer {token.token}"}
    resp = requests.get(f"{ZITADEL_URL}/auth/v1/users/me", headers=headers)
    resp.raise_for_status()
    return resp.json()

@mcp.tool
def identify(user_prompt: str) -> str:
    """Identify the user"""
    data = _get_user(ZITADEL_URL)
    return json.dumps(data)
```

## 🧩 Standard HTTP Routes + MCP
Why: Combine classic routes (health, favicon) with MCP tools—like you would with FastAPI/Starlette.

```python
from fastapi.responses import FileResponse, JSONResponse
from starlette.requests import Request
from pathlib import Path

FAVICON_PATH = Path(__file__).parent / "favicon.ico"

@mcp.custom_route("/", methods=["GET"])
async def health(request: Request):
    return JSONResponse({"server": "running"})

@mcp.custom_route("/favicon.ico", methods=["GET"])
async def favicon(request: Request):
    return FileResponse(FAVICON_PATH)
```

## 🚀 Run: HTTP Transport + CORS
Why: Expose an HTTP MCP endpoint, ready for OAuth and browser clients.

```python
if __name__ == "__main__":
    mcp.run(
        transport="http",
        host="127.0.0.1",
        port=8003,
        log_level="debug",
        middleware=custom_middleware,
    )
```

## ✅ Quick Notes
- This is an HTTP-streamable MCP server (not local) so web clients can authenticate and call tools.
- Keep `openid`, `email`, `profile` in scopes; adjust or register `mcp:*` scopes in your IdP as needed.
<<<<<<< HEAD


## Zitadel Setup

In order to have a 
=======
- In production: restrict CORS origins, set `algorithm` and `audience` for JWT verification, and lock `allowed_client_redirect_uris`.
>>>>>>> 76220270
<|MERGE_RESOLUTION|>--- conflicted
+++ resolved
@@ -1,9 +1,5 @@
 ## 📌 Overview
-<<<<<<< HEAD
 This document describes a HTTP-streamable MCP server built with FastMCP. It focuses on:
-=======
-This document describes a production-ready, HTTP-streamable MCP server built with FastMCP. It focuses on:
->>>>>>> 76220270
 - Authentication and authorization via OAuth2/JWT (using Zitadel as IAM, swappable to other IdPs)
 - FastMCP setup (tools, identify, metadata)
 - Combining MCP with standard HTTP routes (FastAPI/Starlette-style)
@@ -63,10 +59,6 @@
 ## 🌐 CORS & Inspectors
 - CORS is required when testing via MCP Inspector running on localhost or using browser-based clients
 - The provided `CORSMiddleware` allows all origins/headers/methods for simplicity
-<<<<<<< HEAD
-=======
-- In production, tighten CORS to known origins
->>>>>>> 76220270
 
 ## 🚀 Running the Server
 - Ensure your server is reachable at a public `BASE_URL` (e.g., via ngrok, a domain, or a reverse proxy)
@@ -142,11 +134,7 @@
     redirect_path=None,                 # Use default or specify
     issuer_url=None,                    # Optional override
     service_documentation_url=None,     # Optional
-<<<<<<< HEAD
     allowed_client_redirect_uris=None,  
-=======
-    allowed_client_redirect_uris=None,  # Lock down in prod
->>>>>>> 76220270
     valid_scopes=[
         "mcp:tools",
         "mcp:prompts",
@@ -174,11 +162,7 @@
     Middleware(
         CORSMiddleware,
         allow_credentials=True,
-<<<<<<< HEAD
         allow_origins=["*"],   
-=======
-        allow_origins=["*"],   # tighten in production
->>>>>>> 76220270
         allow_methods=["*"],
         allow_headers=["*"],
     )
@@ -281,13 +265,4 @@
 
 ## ✅ Quick Notes
 - This is an HTTP-streamable MCP server (not local) so web clients can authenticate and call tools.
-- Keep `openid`, `email`, `profile` in scopes; adjust or register `mcp:*` scopes in your IdP as needed.
-<<<<<<< HEAD
-
-
-## Zitadel Setup
-
-In order to have a 
-=======
-- In production: restrict CORS origins, set `algorithm` and `audience` for JWT verification, and lock `allowed_client_redirect_uris`.
->>>>>>> 76220270
+- Keep `openid`, `email`, `profile` in scopes; adjust or register `mcp:*` scopes in your IdP as needed.