[tool.poetry]
name = "unique_deep_research"
version = "0.0.3"
description = "Deep Research Tool for complex research tasks"
authors = [
    "Martin Fadler <martin.fadler@unique.ch>",
    "Sadique Sheik <sadique@unique.ch>",
    "Fabian Schläpfer <fabian@unique.ch>",
    "Pascal Hauri <pascal@unique.ch>",
]
readme = ["README.md", "CHANGELOG.md"]
license = "Proprietary"

[tool.poetry.dependencies]
python = "^3.11"
typing-extensions = "^4.9.0"
pydantic = "^2.8.2"
pydantic-settings = "^2.10.1"
python-dotenv = "^1.0.1"
pytest = "^8.4.1"
unique-sdk = "^0.10.16"
<<<<<<< HEAD
unique-toolkit = "^0.8.44"
=======
unique-toolkit = "^0.8.43"
>>>>>>> 4403ed40
jinja2 = "^3.1.2"
openai = "^1.102.0"


[tool.poetry.group.dev.dependencies]
unique-sdk = { path = "../../unique_sdk" }
unique-toolkit = { path = "../../unique_toolkit" }
ruff = "^0.12.10"


[build-system]
requires = ["poetry-core"]
build-backend = "poetry.core.masonry.api"

[tool.ruff]
target-version = "py311"

[tool.ruff.lint]
extend-select = ["I"]<|MERGE_RESOLUTION|>--- conflicted
+++ resolved
@@ -19,11 +19,7 @@
 python-dotenv = "^1.0.1"
 pytest = "^8.4.1"
 unique-sdk = "^0.10.16"
-<<<<<<< HEAD
-unique-toolkit = "^0.8.44"
-=======
-unique-toolkit = "^0.8.43"
->>>>>>> 4403ed40
+unique-toolkit = "^0.8.45"
 jinja2 = "^3.1.2"
 openai = "^1.102.0"
 
