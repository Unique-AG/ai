from time import time

from typing_extensions import override
from unique_toolkit._common.chunk_relevancy_sorter.service import ChunkRelevancySorter
from unique_toolkit.agentic.evaluation.schemas import EvaluationMetricName
from unique_toolkit.agentic.tools.factory import ToolFactory
from unique_toolkit.agentic.tools.schemas import ToolCallResponse
from unique_toolkit.agentic.tools.tool import (
    Tool,
)
from unique_toolkit.agentic.tools.tool_progress_reporter import ProgressState
from unique_toolkit.chat.schemas import (
    MessageLogDetails,
    MessageLogEvent,
)
from unique_toolkit.content.schemas import ContentChunk, ContentReference
from unique_toolkit.language_model.schemas import (
    LanguageModelFunction,
    LanguageModelToolDescription,
)

from unique_web_search.config import WebSearchConfig
from unique_web_search.schema import WebSearchPlan, WebSearchToolParameters
from unique_web_search.services.content_processing import ContentProcessor, WebPageChunk
from unique_web_search.services.crawlers import get_crawler_service
from unique_web_search.services.executors import (
    WebSearchV1Executor,
    WebSearchV2Executor,
)
from unique_web_search.services.executors.configs import WebSearchMode
from unique_web_search.services.search_engine import get_search_engine_service
from unique_web_search.utils import WebSearchDebugInfo, reduce_sources_to_token_limit


class WebSearchTool(Tool[WebSearchConfig]):
    name = "WebSearch"

    def __init__(self, configuration: WebSearchConfig, *args, **kwargs):
        super().__init__(configuration, *args, **kwargs)
        self.language_model = self.config.language_model

        self.search_engine_service = get_search_engine_service(
            self.config.search_engine_config,
            self.language_model_service,
            self.language_model,
        )
        self.crawler_service = get_crawler_service(self.config.crawler_config)
        self.chunk_relevancy_sorter = ChunkRelevancySorter(self.event)
        self.company_id = self.event.company_id
        self.chat_history_token_length = 0
        self.chat_history_chat_messages = self._chat_service.get_full_history()
        self.content_processor = ContentProcessor(
            event=self.event,
            config=self.config.content_processor_config,
            language_model=self.language_model,
        )
        self.debug = self.config.debug

        def content_reducer(web_page_chunks: list[WebPageChunk]) -> list[WebPageChunk]:
            return reduce_sources_to_token_limit(
                web_page_chunks,
                self.config.language_model_max_input_tokens,
                self.config.percentage_of_input_tokens_for_sources,
                self.config.limit_token_sources,
                self.language_model,
                self.chat_history_token_length,
            )

        self.content_reducer = content_reducer

    @override
    def tool_description(self) -> LanguageModelToolDescription:
        if self.config.web_search_mode_config.mode == WebSearchMode.V1:
            self.tool_parameter_calls = WebSearchToolParameters.from_tool_parameter_query_description(
                self.config.web_search_mode_config.tool_parameters_description.query_description,
                self.config.web_search_mode_config.tool_parameters_description.date_restrict_description,
            )
        else:
            self.tool_parameter_calls = WebSearchPlan

        tool_description = self.config.web_search_mode_config.tool_description

        return LanguageModelToolDescription(
            name=self.name,
            description=tool_description,
            parameters=self.tool_parameter_calls,
        )

    def tool_description_for_system_prompt(self) -> str:
        if self.config.web_search_mode_config.mode == WebSearchMode.V2:
            return self.config.web_search_mode_config.tool_description_for_system_prompt.replace(
                "$max_steps", str(self.config.web_search_mode_config.max_steps)
            )
        return self.config.web_search_mode_config.tool_description_for_system_prompt

    def tool_format_information_for_system_prompt(self) -> str:
        return self.config.tool_format_information_for_system_prompt

    def evaluation_check_list(self) -> list[EvaluationMetricName]:
        return self.config.evaluation_check_list

    def _define_reference_list_for_message_log(
        self,
        *,
        content_chunks: list[ContentChunk],
<<<<<<< HEAD
        data: list[ContentReference],
=======
>>>>>>> 385cb32a
    ) -> list[ContentReference]:
        """
        Create a reference list for web search content chunks.

        Args:
            content_chunks: List of ContentChunk objects to convert
            data: List of ContentReference objects to reference
        Returns:
            List of ContentReference objects
        """
<<<<<<< HEAD

        count = len(data)
=======
        data: list[ContentReference] = []
        count = 0
>>>>>>> 385cb32a
        for content_chunk in content_chunks:
            content_url = content_chunk.url or ""

            if content_url != "":
                data.append(
                    ContentReference(
<<<<<<< HEAD
                        name=content_url or "",
                        sequence_number=count,
                        source="web",
                        url=content_url or "",
                        source_id=content_url or "",
=======
                        name=content_url,
                        sequence_number=count,
                        source="web",
                        url=content_url,
                        source_id=content_url,
>>>>>>> 385cb32a
                    )
                )
                count += 1

        return data

    def _prepare_string_for_message_log(self, *, query_list: list[str]) -> str:
        message = ""
        for entry in query_list:
            message += f"• {entry}\n"
        message = message.strip("\n")

        return f"**Web Search**\n{message}\n"

    @override
    async def run(self, tool_call: LanguageModelFunction) -> ToolCallResponse:
        self.logger.info("Running the WebSearch tool")

        start_time = time()
        parameters = self.tool_parameter_calls.model_validate(
            tool_call.arguments,
        )

        debug_info = WebSearchDebugInfo(parameters=parameters.model_dump())
        executor = self._get_executor(tool_call, parameters, debug_info)

        try:
            content_chunks = await executor.run()
            debug_info.num_chunks_in_final_prompts = len(content_chunks)
            debug_info.execution_time = time() - start_time

            # Write entry with found hits, WebSearch V1 has just one call.
            data: list[ContentReference] = self._define_reference_list_for_message_log(
                content_chunks=content_chunks,
<<<<<<< HEAD
                data=[],
=======
>>>>>>> 385cb32a
            )
            # Only log for V1 mode (WebSearchToolParameters has query, WebSearchPlan doesn't)
            if isinstance(parameters, WebSearchToolParameters):
                query_str: str = parameters.query
                prepared_string = self._prepare_string_for_message_log(
                    query_list=[query_str]
                )
                self._message_step_logger.create_message_log_entry(
                    text=prepared_string,
                    details=MessageLogDetails(
                        data=[MessageLogEvent(type="WebSearch", text="")]
                    ),
                    data=data,
                )

            if self.tool_progress_reporter:
                await self.tool_progress_reporter.notify_from_tool_call(
                    tool_call=tool_call,
                    name=executor.notify_name,
                    message=executor.notify_message,
                    state=ProgressState.FINISHED,
                )

            return ToolCallResponse(
                id=tool_call.id,  # type: ignore
                name=self.name,
                debug_info=debug_info.model_dump(with_debug_details=self.debug),
                content_chunks=content_chunks,
            )
        except Exception as e:
            self.logger.exception(f"Error executing WebSearch tool: {e}")

            if self.tool_progress_reporter:
                await self.tool_progress_reporter.notify_from_tool_call(
                    tool_call=tool_call,
                    name=executor.notify_name,
                    message=executor.notify_message,
                    state=ProgressState.FAILED,
                )

            return ToolCallResponse(
                id=tool_call.id,  # type: ignore
                name=self.name,
                debug_info=debug_info.model_dump(with_debug_details=self.debug),
                error_message=str(e),
            )

    def _get_executor(
        self,
        tool_call: LanguageModelFunction,
        parameters: WebSearchPlan | WebSearchToolParameters,
        debug_info: WebSearchDebugInfo,
    ) -> WebSearchV1Executor | WebSearchV2Executor:
        if isinstance(parameters, WebSearchPlan):
            assert self.config.web_search_mode_config.mode == WebSearchMode.V2
            return WebSearchV2Executor(
                search_service=self.search_engine_service,
                language_model_service=self.language_model_service,
                language_model=self.language_model,
                crawler_service=self.crawler_service,
                tool_call=tool_call,
                tool_parameters=parameters,
                company_id=self.company_id,
                content_processor=self.content_processor,
                chunk_relevancy_sorter=self.chunk_relevancy_sorter,
                chunk_relevancy_sort_config=self.config.chunk_relevancy_sort_config,
                tool_progress_reporter=self.tool_progress_reporter,
                content_reducer=self.content_reducer,
                max_steps=self.config.web_search_mode_config.max_steps,
                debug_info=debug_info,
            )
        elif isinstance(parameters, WebSearchToolParameters):
            assert self.config.web_search_mode_config.mode == WebSearchMode.V1
            return WebSearchV1Executor(
                search_service=self.search_engine_service,
                language_model_service=self.language_model_service,
                language_model=self.language_model,
                crawler_service=self.crawler_service,
                tool_call=tool_call,
                tool_parameters=parameters,
                company_id=self.company_id,
                mode=self.config.web_search_mode_config.refine_query_mode.mode,
                max_queries=self.config.web_search_mode_config.max_queries,
                content_processor=self.content_processor,
                chunk_relevancy_sorter=self.chunk_relevancy_sorter,
                chunk_relevancy_sort_config=self.config.chunk_relevancy_sort_config,
                tool_progress_reporter=self.tool_progress_reporter,
                content_reducer=self.content_reducer,
                refine_query_system_prompt=self.config.web_search_mode_config.refine_query_mode.system_prompt,
                debug_info=debug_info,
            )
        else:
            raise ValueError(f"Invalid parameters: {parameters}")

    def get_evaluation_checks_based_on_tool_response(
        self,
        tool_response: ToolCallResponse,
    ) -> list[EvaluationMetricName]:
        evaluation_check_list = self.evaluation_check_list()

        # Check if the tool response is empty
        if not tool_response.content_chunks:
            return []
        return evaluation_check_list


ToolFactory.register_tool(WebSearchTool, WebSearchConfig)<|MERGE_RESOLUTION|>--- conflicted
+++ resolved
@@ -103,10 +103,6 @@
         self,
         *,
         content_chunks: list[ContentChunk],
-<<<<<<< HEAD
-        data: list[ContentReference],
-=======
->>>>>>> 385cb32a
     ) -> list[ContentReference]:
         """
         Create a reference list for web search content chunks.
@@ -117,32 +113,19 @@
         Returns:
             List of ContentReference objects
         """
-<<<<<<< HEAD
-
-        count = len(data)
-=======
         data: list[ContentReference] = []
         count = 0
->>>>>>> 385cb32a
         for content_chunk in content_chunks:
             content_url = content_chunk.url or ""
 
             if content_url != "":
                 data.append(
                     ContentReference(
-<<<<<<< HEAD
-                        name=content_url or "",
-                        sequence_number=count,
-                        source="web",
-                        url=content_url or "",
-                        source_id=content_url or "",
-=======
                         name=content_url,
                         sequence_number=count,
                         source="web",
                         url=content_url,
                         source_id=content_url,
->>>>>>> 385cb32a
                     )
                 )
                 count += 1
@@ -160,7 +143,6 @@
     @override
     async def run(self, tool_call: LanguageModelFunction) -> ToolCallResponse:
         self.logger.info("Running the WebSearch tool")
-
         start_time = time()
         parameters = self.tool_parameter_calls.model_validate(
             tool_call.arguments,
@@ -177,10 +159,6 @@
             # Write entry with found hits, WebSearch V1 has just one call.
             data: list[ContentReference] = self._define_reference_list_for_message_log(
                 content_chunks=content_chunks,
-<<<<<<< HEAD
-                data=[],
-=======
->>>>>>> 385cb32a
             )
             # Only log for V1 mode (WebSearchToolParameters has query, WebSearchPlan doesn't)
             if isinstance(parameters, WebSearchToolParameters):
