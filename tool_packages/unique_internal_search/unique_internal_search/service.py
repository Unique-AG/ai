--- conflicted
+++ resolved
@@ -439,9 +439,7 @@
             )
 
         return tool_response
-<<<<<<< HEAD
     
-=======
 
     ## Note: This function is only used by the Investment Research Agent and Agentic Search. Once these agents are moved out of the monorepo, this function should be removed.
     def get_tool_call_result_for_loop_history(
@@ -480,5 +478,4 @@
         )
 
 
->>>>>>> 9ad3ce79
 ToolFactory.register_tool(InternalSearchTool, InternalSearchConfig)