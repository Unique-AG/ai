--- conflicted
+++ resolved
@@ -89,29 +89,17 @@
         self,
         *,
         content_chunks: list[ContentChunk],
-<<<<<<< HEAD
-        data: list[ContentReference],
-=======
->>>>>>> 385cb32a
     ) -> list[ContentReference]:
         """
         Create a reference list for internal search content chunks.
 
         Args:
             content_chunks: List of ContentChunk objects to convert
-<<<<<<< HEAD
-            data: List of ContentReference objects to reference
         Returns:
             List of ContentReference objects
         """
-        count = len(data)
-=======
-        Returns:
-            List of ContentReference objects
-        """
         data: list[ContentReference] = []
         count = 0
->>>>>>> 385cb32a
         for content_chunk in content_chunks:
             reference_name: str = content_chunk.title or content_chunk.key or ""
 
@@ -208,21 +196,12 @@
                     score_threshold=self.config.score_threshold,
                 )
 
-<<<<<<< HEAD
-                data: list[ContentReference] = (
-                    self._define_reference_list_for_message_log(
-                        content_chunks=found_chunks,
-                        data=data,
-                    )
-                )
-=======
                 data_sublist: list[ContentReference] = (
                     self._define_reference_list_for_message_log(
                         content_chunks=found_chunks,
                     )
                 )
                 data.extend(data_sublist)
->>>>>>> 385cb32a
 
                 self.logger.info(
                     f"Found {len(found_chunks)} chunks (Query {i + 1}/{len(search_strings)})"
@@ -292,7 +271,6 @@
         ###
         # 4. cache them add index to search results & join them together
         ###
-
         if not self.config.chunked_sources:
             selected_chunks = merge_content_chunks(selected_chunks)
         else:
