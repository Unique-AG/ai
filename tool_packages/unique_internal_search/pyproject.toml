--- conflicted
+++ resolved
@@ -1,16 +1,13 @@
 [tool.poetry]
 name = "unique_internal_search"
-<<<<<<< HEAD
 version = "1.1.0"
-=======
-version = "1.0.2"
->>>>>>> 53d7648f
 description = ""
 authors = [
     "Martin Fadler <martin.fadler@unique.ch>",
     "Sadique Sheik <sadique@unique.ch>",
     "Fabian Schläpfer <fabian@unique.ch>",
     "Pascal Hauri <pascal@unique.ch>",
+    "Lucio Ineichen <lucio@unique.ch>",
 ]
 readme = ["README.md", "CHANGELOG.md"]
 license = "Proprietary"
