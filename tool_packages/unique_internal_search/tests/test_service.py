from typing import Any
from unittest.mock import AsyncMock, Mock, PropertyMock, patch

import pytest
from unique_toolkit._common.chunk_relevancy_sorter.exception import (
    ChunkRelevancySorterException,
)
from unique_toolkit.agentic.tools.schemas import ToolCallResponse
from unique_toolkit.content.schemas import ContentChunk
from unique_toolkit.content.service import ContentService

from unique_internal_search.config import InternalSearchConfig
from unique_internal_search.service import InternalSearchService, InternalSearchTool


class TestInternalSearchService:
    """Tests for InternalSearchService class."""

    @pytest.mark.ai
    def test_service__initializes__with_all_dependencies(
        self,
        base_internal_search_config: InternalSearchConfig,
        mock_content_service: ContentService,
        mock_chunk_relevancy_sorter: Any,
        mock_logger: Any,
    ) -> None:
        """
        Purpose: Verify InternalSearchService initializes correctly with all required dependencies.
        Why this matters: Ensures proper dependency injection and service initialization.
        Setup summary: Create service with all dependencies, assert all attributes are set correctly.
        """
        # Arrange
        chat_id = "chat_123"

        # Act
        service = InternalSearchService(
            config=base_internal_search_config,
            content_service=mock_content_service,
            chunk_relevancy_sorter=mock_chunk_relevancy_sorter,
            chat_id=chat_id,
            logger=mock_logger,
        )

        # Assert
        assert service.config == base_internal_search_config
        assert service.content_service == mock_content_service
        assert service.chunk_relevancy_sorter == mock_chunk_relevancy_sorter
        assert service.chat_id == chat_id
        assert service.logger == mock_logger
        assert service.tool_execution_message_name == "Internal search"

    @pytest.mark.ai
    @pytest.mark.asyncio
    async def test_get_uploaded_files__returns_sorted_by_created_at__descending(
        self,
        base_internal_search_config: InternalSearchConfig,
        mock_content_service: ContentService,
        mock_chunk_relevancy_sorter: Any,
        mock_logger: Any,
        sample_content_list: list[Any],
    ) -> None:
        """
        Purpose: Verify get_uploaded_files returns content sorted by created_at in descending order.
        Why this matters: Ensures most recent files appear first for user convenience.
        Setup summary: Mock content_service to return unsorted list, verify sorted result.
        """
        # Arrange
        service = InternalSearchService(
            config=base_internal_search_config,
            content_service=mock_content_service,
            chunk_relevancy_sorter=mock_chunk_relevancy_sorter,
            chat_id="chat_123",
            logger=mock_logger,
        )
        mock_content_service.search_contents_async = AsyncMock(
            return_value=sample_content_list
        )

        # Act
        result = await service.get_uploaded_files()

        # Assert
        assert len(result) == 2
        assert result[0].id == "content_1"
        assert result[1].id == "content_2"
        mock_content_service.search_contents_async.assert_called_once_with(
            where={"ownerId": {"equals": "chat_123"}}
        )

    @pytest.mark.ai
    @pytest.mark.asyncio
    async def test_is_chat_only__returns_true__when_config_chat_only_is_true(
        self,
        base_internal_search_config: InternalSearchConfig,
        mock_content_service: ContentService,
        mock_chunk_relevancy_sorter: Any,
        mock_logger: Any,
    ) -> None:
        """
        Purpose: Verify is_chat_only returns True when config.chat_only is True.
        Why this matters: Ensures proper scoping when chat_only mode is enabled.
        Setup summary: Set config.chat_only to True, verify True is returned.
        """
        # Arrange
        base_internal_search_config.chat_only = True
        service = InternalSearchService(
            config=base_internal_search_config,
            content_service=mock_content_service,
            chunk_relevancy_sorter=mock_chunk_relevancy_sorter,
            chat_id="chat_123",
            logger=mock_logger,
        )

        # Act
        result = await service.is_chat_only()

        # Assert
        assert result is True

    @pytest.mark.ai
    @pytest.mark.asyncio
    async def test_is_chat_only__returns_false__when_config_chat_only_is_false_and_no_uploaded_files(
        self,
        base_internal_search_config: InternalSearchConfig,
        mock_content_service: ContentService,
        mock_chunk_relevancy_sorter: Any,
        mock_logger: Any,
    ) -> None:
        """
        Purpose: Verify is_chat_only returns False when chat_only is False and no files uploaded.
        Why this matters: Ensures global search is used when no chat-specific files exist.
        Setup summary: Set chat_only to False, mock empty file list, verify False returned.
        """
        # Arrange
        base_internal_search_config.chat_only = False
        base_internal_search_config.scope_to_chat_on_upload = True
        service = InternalSearchService(
            config=base_internal_search_config,
            content_service=mock_content_service,
            chunk_relevancy_sorter=mock_chunk_relevancy_sorter,
            chat_id="chat_123",
            logger=mock_logger,
        )
        mock_content_service.search_contents_async = AsyncMock(return_value=[])

        # Act
        result = await service.is_chat_only()

        # Assert
        assert result is False

    @pytest.mark.ai
    @pytest.mark.asyncio
    async def test_is_chat_only__returns_true__when_scope_to_chat_on_upload_and_files_exist(
        self,
        base_internal_search_config: InternalSearchConfig,
        mock_content_service: ContentService,
        mock_chunk_relevancy_sorter: Any,
        mock_logger: Any,
        sample_content_list: list[Any],
    ) -> None:
        """
        Purpose: Verify is_chat_only returns True when scope_to_chat_on_upload is True and files exist.
        Why this matters: Automatically scopes search to chat when files are uploaded.
        Setup summary: Enable scope_to_chat_on_upload, mock files exist, verify True returned.
        """
        # Arrange
        base_internal_search_config.chat_only = False
        base_internal_search_config.scope_to_chat_on_upload = True
        service = InternalSearchService(
            config=base_internal_search_config,
            content_service=mock_content_service,
            chunk_relevancy_sorter=mock_chunk_relevancy_sorter,
            chat_id="chat_123",
            logger=mock_logger,
        )
        mock_content_service.search_contents_async = AsyncMock(
            return_value=sample_content_list
        )

        # Act
        result = await service.is_chat_only()

        # Assert
        assert result is True

    @pytest.mark.ai
    @pytest.mark.asyncio
    async def test_search__calls_content_service__with_correct_parameters(
        self,
        base_internal_search_config: InternalSearchConfig,
        mock_content_service: ContentService,
        mock_chunk_relevancy_sorter: Any,
        mock_logger: Any,
        sample_content_chunks: list[ContentChunk],
    ) -> None:
        """
        Purpose: Verify search calls content_service with correct search parameters.
        Why this matters: Ensures proper search execution with configured parameters.
        Setup summary: Mock content_service, call search, verify parameters passed correctly.
        """
        # Arrange
        service = InternalSearchService(
            config=base_internal_search_config,
            content_service=mock_content_service,
            chunk_relevancy_sorter=mock_chunk_relevancy_sorter,
            chat_id="chat_123",
            logger=mock_logger,
        )
        mock_content_service.search_contents_async = AsyncMock(return_value=[])
        mock_content_service.search_content_chunks_async = AsyncMock(
            return_value=sample_content_chunks
        )
        search_string = "test query"

        # Act
        result = await service.search(search_string)

        # Assert
        assert len(result) == 2
        mock_content_service.search_content_chunks_async.assert_called_once()
        call_kwargs = mock_content_service.search_content_chunks_async.call_args[1]
        assert call_kwargs["search_string"] == search_string
        assert call_kwargs["search_type"] == base_internal_search_config.search_type
        assert call_kwargs["limit"] == base_internal_search_config.limit

    @pytest.mark.ai
    @pytest.mark.asyncio
    async def test_search__handles_metadata_filter__when_chat_only_is_true(
        self,
        base_internal_search_config: InternalSearchConfig,
        mock_content_service: ContentService,
        mock_chunk_relevancy_sorter: Any,
        mock_logger: Any,
        sample_content_chunks: list[ContentChunk],
    ) -> None:
        """
        Purpose: Verify search clears metadata_filter when chat_only is True.
        Why this matters: Prevents metadata filter from excluding uploaded content in chat-only mode.
        Setup summary: Set chat_only mode, provide metadata_filter, verify filter is cleared.
        """
        # Arrange
        base_internal_search_config.chat_only = True
        service = InternalSearchService(
            config=base_internal_search_config,
            content_service=mock_content_service,
            chunk_relevancy_sorter=mock_chunk_relevancy_sorter,
            chat_id="chat_123",
            logger=mock_logger,
        )
        mock_content_service.search_contents_async = AsyncMock(return_value=[])
        mock_content_service._metadata_filter = {"key": "value"}
        mock_content_service.search_content_chunks_async = AsyncMock(
            return_value=sample_content_chunks
        )
        metadata_filter = {"some": "filter"}

        # Act
        await service.search("test query", metadata_filter=metadata_filter)

        # Assert
        assert mock_content_service._metadata_filter == {"key": "value"}
        call_kwargs = mock_content_service.search_content_chunks_async.call_args[1]
        assert call_kwargs["metadata_filter"] is None

    @pytest.mark.ai
    @pytest.mark.asyncio
    async def test_search__resets_metadata_filter__after_search_completes(
        self,
        base_internal_search_config: InternalSearchConfig,
        mock_content_service: ContentService,
        mock_chunk_relevancy_sorter: Any,
        mock_logger: Any,
        sample_content_chunks: list[ContentChunk],
    ) -> None:
        """
        Purpose: Verify metadata_filter is restored after search completes.
        Why this matters: Ensures metadata_filter state is preserved for subsequent operations.
        Setup summary: Set initial metadata_filter, perform search, verify filter restored.
        """
        # Arrange
        base_internal_search_config.chat_only = True
        service = InternalSearchService(
            config=base_internal_search_config,
            content_service=mock_content_service,
            chunk_relevancy_sorter=mock_chunk_relevancy_sorter,
            chat_id="chat_123",
            logger=mock_logger,
        )
        mock_content_service.search_contents_async = AsyncMock(return_value=[])
        original_filter = {"original": "filter"}
        mock_content_service._metadata_filter = original_filter
        mock_content_service.search_content_chunks_async = AsyncMock(
            return_value=sample_content_chunks
        )

        # Act
        await service.search("test query", metadata_filter={"temp": "filter"})

        # Assert
        assert mock_content_service._metadata_filter == original_filter

    @pytest.mark.ai
    @pytest.mark.asyncio
    async def test_search__resorts_chunks__when_chunk_relevancy_sort_enabled(
        self,
        base_internal_search_config: InternalSearchConfig,
        mock_content_service: ContentService,
        mock_chunk_relevancy_sorter: Any,
        mock_logger: Any,
        sample_content_chunks: list[ContentChunk],
    ) -> None:
        """
        Purpose: Verify search resorts chunks when chunk_relevancy_sort_config is enabled.
        Why this matters: Ensures improved relevancy sorting when enabled.
        Setup summary: Enable chunk relevancy sort, mock sorter, verify resorting occurs.
        """
        # Arrange
        base_internal_search_config.chunk_relevancy_sort_config.enabled = True
        service = InternalSearchService(
            config=base_internal_search_config,
            content_service=mock_content_service,
            chunk_relevancy_sorter=mock_chunk_relevancy_sorter,
            chat_id="chat_123",
            logger=mock_logger,
        )
        mock_content_service.search_contents_async = AsyncMock(return_value=[])
        mock_content_service.search_content_chunks_async = AsyncMock(
            return_value=sample_content_chunks
        )
        resort_result = Mock()
        resort_result.content_chunks = sample_content_chunks[::-1]
        mock_chunk_relevancy_sorter.run = AsyncMock(return_value=resort_result)
        service.post_progress_message = AsyncMock()

        # Act
        result = await service.search("test query")

        # Assert
        assert len(result) == 2
        mock_chunk_relevancy_sorter.run.assert_called_once()
        service.post_progress_message.assert_called()

    @pytest.mark.ai
    @pytest.mark.asyncio
    async def test_search__handles_chunk_relevancy_sorter_exception__gracefully(
        self,
        base_internal_search_config: InternalSearchConfig,
        mock_content_service: ContentService,
        mock_chunk_relevancy_sorter: Any,
        mock_logger: Any,
        sample_content_chunks: list[ContentChunk],
    ) -> None:
        """
        Purpose: Verify search handles ChunkRelevancySorterException gracefully.
        Why this matters: Ensures search continues even if sorting fails.
        Setup summary: Enable sorting, mock exception, verify original chunks returned.
        """
        # Arrange
        base_internal_search_config.chunk_relevancy_sort_config.enabled = True
        service = InternalSearchService(
            config=base_internal_search_config,
            content_service=mock_content_service,
            chunk_relevancy_sorter=mock_chunk_relevancy_sorter,
            chat_id="chat_123",
            logger=mock_logger,
        )
        mock_content_service.search_contents_async = AsyncMock(return_value=[])
        mock_content_service.search_content_chunks_async = AsyncMock(
            return_value=sample_content_chunks
        )
        error = ChunkRelevancySorterException(
            error_message="Sorting failed", user_message="Sorting failed"
        )
        mock_chunk_relevancy_sorter.run = AsyncMock(side_effect=error)
        service.post_progress_message = AsyncMock()

        # Act
        result = await service.search("test query")

        # Assert
        assert len(result) == 2
        assert result == sample_content_chunks
        mock_logger.warning.assert_called_once()

    @pytest.mark.ai
    @pytest.mark.asyncio
    async def test_search__merges_chunks__when_chunked_sources_is_false(
        self,
        base_internal_search_config: InternalSearchConfig,
        mock_content_service: ContentService,
        mock_chunk_relevancy_sorter: Any,
        mock_logger: Any,
        sample_content_chunks: list[ContentChunk],
    ) -> None:
        """
        Purpose: Verify search merges chunks when chunked_sources is False.
        Why this matters: Ensures chunks from same document are combined when needed.
        Setup summary: Set chunked_sources to False, verify merge_content_chunks is used.
        """
        # Arrange
        base_internal_search_config.chunked_sources = False
        service = InternalSearchService(
            config=base_internal_search_config,
            content_service=mock_content_service,
            chunk_relevancy_sorter=mock_chunk_relevancy_sorter,
            chat_id="chat_123",
            logger=mock_logger,
        )
        mock_content_service.search_contents_async = AsyncMock(return_value=[])
        mock_content_service.search_content_chunks_async = AsyncMock(
            return_value=sample_content_chunks
        )
        service.post_progress_message = AsyncMock()

        # Act
        result = await service.search("test query")

        # Assert
        assert len(result) <= len(sample_content_chunks)

    @pytest.mark.ai
    @pytest.mark.asyncio
    async def test_search__sorts_chunks__when_chunked_sources_is_true(
        self,
        base_internal_search_config: InternalSearchConfig,
        mock_content_service: ContentService,
        mock_chunk_relevancy_sorter: Any,
        mock_logger: Any,
        sample_content_chunks: list[ContentChunk],
    ) -> None:
        """
        Purpose: Verify search sorts chunks when chunked_sources is True.
        Why this matters: Ensures chunks are properly ordered when kept separate.
        Setup summary: Set chunked_sources to True, verify sort_content_chunks is used.
        """
        # Arrange
        base_internal_search_config.chunked_sources = True
        service = InternalSearchService(
            config=base_internal_search_config,
            content_service=mock_content_service,
            chunk_relevancy_sorter=mock_chunk_relevancy_sorter,
            chat_id="chat_123",
            logger=mock_logger,
        )
        mock_content_service.search_contents_async = AsyncMock(return_value=[])
        mock_content_service.search_content_chunks_async = AsyncMock(
            return_value=sample_content_chunks
        )
        service.post_progress_message = AsyncMock()

        # Act
        result = await service.search("test query")

        # Assert
        assert len(result) == 2

    @pytest.mark.ai
    @pytest.mark.asyncio
    async def test_search__logs_error__when_search_fails(
        self,
        base_internal_search_config: InternalSearchConfig,
        mock_content_service: ContentService,
        mock_chunk_relevancy_sorter: Any,
        mock_logger: Any,
    ) -> None:
        """
        Purpose: Verify search logs error and re-raises exception when search fails.
        Why this matters: Ensures errors are properly logged and propagated.
        Setup summary: Mock search to raise exception, verify error logged and exception raised.
        """
        # Arrange
        service = InternalSearchService(
            config=base_internal_search_config,
            content_service=mock_content_service,
            chunk_relevancy_sorter=mock_chunk_relevancy_sorter,
            chat_id="chat_123",
            logger=mock_logger,
        )
        mock_content_service.search_contents_async = AsyncMock(return_value=[])
        test_error = ValueError("Search failed")
        mock_content_service.search_content_chunks_async = AsyncMock(
            side_effect=test_error
        )

        # Act & Assert
        with pytest.raises(ValueError, match="Search failed"):
            await service.search("test query")
        mock_logger.error.assert_called_once()

    @pytest.mark.ai
    @pytest.mark.asyncio
    async def test_search__sets_debug_info__with_search_parameters(
        self,
        base_internal_search_config: InternalSearchConfig,
        mock_content_service: ContentService,
        mock_chunk_relevancy_sorter: Any,
        mock_logger: Any,
        sample_content_chunks: list[ContentChunk],
    ) -> None:
        """
        Purpose: Verify search sets debug_info with search parameters.
        Why this matters: Enables debugging and monitoring of search operations.
        Setup summary: Perform search, verify debug_info contains expected keys.
        """
        # Arrange
        service = InternalSearchService(
            config=base_internal_search_config,
            content_service=mock_content_service,
            chunk_relevancy_sorter=mock_chunk_relevancy_sorter,
            chat_id="chat_123",
            logger=mock_logger,
        )
        mock_content_service.search_contents_async = AsyncMock(return_value=[])
        mock_content_service.search_content_chunks_async = AsyncMock(
            return_value=sample_content_chunks
        )
        service.post_progress_message = AsyncMock()
        search_string = "test query"

        # Act
        await service.search(search_string)

        # Assert
        assert hasattr(service, "debug_info")
        assert service.debug_info["searchStrings"] == [search_string]
        assert "chatOnly" in service.debug_info
        assert "metadataFilter" in service.debug_info

    @pytest.mark.ai
    def test_get_max_tokens__returns_percentage_of_language_model_max__when_set(
        self,
        base_internal_search_config: InternalSearchConfig,
        mock_content_service: ContentService,
        mock_chunk_relevancy_sorter: Any,
        mock_logger: Any,
    ) -> None:
        """
        Purpose: Verify _get_max_tokens returns percentage of language_model_max_input_tokens when set.
        Why this matters: Ensures proper token allocation based on model limits.
        Setup summary: Set language_model_max_input_tokens and percentage, verify calculation.
        """
        # Arrange
        base_internal_search_config.language_model_max_input_tokens = 100000
        base_internal_search_config.percentage_of_input_tokens_for_sources = 0.4
        service = InternalSearchService(
            config=base_internal_search_config,
            content_service=mock_content_service,
            chunk_relevancy_sorter=mock_chunk_relevancy_sorter,
            chat_id="chat_123",
            logger=mock_logger,
        )

        # Act
        result = service._get_max_tokens()

        # Assert
        assert result == 40000
        mock_logger.debug.assert_called()

    @pytest.mark.ai
    def test_get_max_tokens__returns_max_tokens_for_sources__when_language_model_max_not_set(
        self,
        base_internal_search_config: InternalSearchConfig,
        mock_content_service: ContentService,
        mock_chunk_relevancy_sorter: Any,
        mock_logger: Any,
    ) -> None:
        """
        Purpose: Verify _get_max_tokens returns max_tokens_for_sources when language_model_max not set.
        Why this matters: Ensures fallback to default token limit when model limit unavailable.
        Setup summary: Set language_model_max_input_tokens to None, verify default returned.
        """
        # Arrange
        base_internal_search_config.language_model_max_input_tokens = None
        base_internal_search_config.max_tokens_for_sources = 30000
        service = InternalSearchService(
            config=base_internal_search_config,
            content_service=mock_content_service,
            chunk_relevancy_sorter=mock_chunk_relevancy_sorter,
            chat_id="chat_123",
            logger=mock_logger,
        )

        # Act
        result = service._get_max_tokens()

        # Assert
        assert result == 30000
        mock_logger.debug.assert_called()

    @pytest.mark.ai
    @pytest.mark.asyncio
    async def test_resort_found_chunks_if_enabled__returns_sorted_chunks__on_success(
        self,
        base_internal_search_config: InternalSearchConfig,
        mock_content_service: ContentService,
        mock_chunk_relevancy_sorter: Any,
        mock_logger: Any,
        sample_content_chunks: list[ContentChunk],
    ) -> None:
        """
        Purpose: Verify _resort_found_chunks_if_enabled returns sorted chunks on success.
        Why this matters: Ensures chunk relevancy sorting works correctly.
        Setup summary: Mock successful sort, verify sorted chunks returned.
        """
        # Arrange
        service = InternalSearchService(
            config=base_internal_search_config,
            content_service=mock_content_service,
            chunk_relevancy_sorter=mock_chunk_relevancy_sorter,
            chat_id="chat_123",
            logger=mock_logger,
        )
        sorted_chunks = sample_content_chunks[::-1]
        resort_result = Mock()
        resort_result.content_chunks = sorted_chunks
        mock_chunk_relevancy_sorter.run = AsyncMock(return_value=resort_result)

        # Act
        result = await service._resort_found_chunks_if_enabled(
            found_chunks=sample_content_chunks, search_string="test query"
        )

        # Assert
        assert result == sorted_chunks
        mock_chunk_relevancy_sorter.run.assert_called_once()

    @pytest.mark.ai
    @pytest.mark.asyncio
    async def test_post_progress_message__does_nothing__in_base_service(
        self,
        base_internal_search_config: InternalSearchConfig,
        mock_content_service: ContentService,
        mock_chunk_relevancy_sorter: Any,
        mock_logger: Any,
    ) -> None:
        """
        Purpose: Verify post_progress_message does nothing in base InternalSearchService.
        Why this matters: Base service has no-op implementation, subclasses override.
        Setup summary: Call post_progress_message, verify no exception raised.
        """
        # Arrange
        service = InternalSearchService(
            config=base_internal_search_config,
            content_service=mock_content_service,
            chunk_relevancy_sorter=mock_chunk_relevancy_sorter,
            chat_id="chat_123",
            logger=mock_logger,
        )

        # Act & Assert
        await service.post_progress_message("test message")


class TestInternalSearchTool:
    """Tests for InternalSearchTool class."""

    @pytest.mark.ai
    @patch("unique_internal_search.service.ContentService")
    @patch("unique_internal_search.service.ChunkRelevancySorter")
    def test_tool__initializes__with_chat_event(
        self,
        mock_chunk_relevancy_sorter_class: Any,
        mock_content_service_class: Any,
        base_internal_search_config: InternalSearchConfig,
        mock_chat_event: Any,
        mock_logger: Any,
    ) -> None:
        """
        Purpose: Verify InternalSearchTool initializes correctly with ChatEvent.
        Why this matters: Ensures proper tool initialization and chat_id extraction from ChatEvent.
        Setup summary: Mock ContentService and ChunkRelevancySorter from_event, verify initialization.
        """
        # Arrange
        mock_content_service = Mock(spec=ContentService)
        mock_content_service._metadata_filter = None
        mock_content_service_class.from_event.return_value = mock_content_service

        mock_sorter = Mock()
        mock_chunk_relevancy_sorter_class.from_event.return_value = mock_sorter

        mock_tool_base = Mock()
        mock_tool_base.logger = mock_logger

        # Act
        def setup_tool(self, configuration, event, *args, **kwargs):
            # Set _event attribute that Tool base class expects
            setattr(self, "_event", event)
            setattr(self, "logger", mock_logger)

        with patch("unique_internal_search.service.Tool.__init__", setup_tool):
            tool = InternalSearchTool(
                configuration=base_internal_search_config,
                event=mock_chat_event,
            )

        # Assert
        mock_content_service_class.from_event.assert_called_once_with(mock_chat_event)
        mock_chunk_relevancy_sorter_class.from_event.assert_called_once_with(
            mock_chat_event
        )
        assert tool.config == base_internal_search_config
        assert tool.chat_id == "chat_123"

    @pytest.mark.ai
    @patch("unique_internal_search.service.ContentService")
    @patch("unique_internal_search.service.ChunkRelevancySorter")
    def test_tool__initializes__with_base_event(
        self,
        mock_chunk_relevancy_sorter_class: Any,
        mock_content_service_class: Any,
        base_internal_search_config: InternalSearchConfig,
        mock_base_event: Any,
        mock_logger: Any,
    ) -> None:
        """
        Purpose: Verify InternalSearchTool initializes correctly with BaseEvent (no chat_id).
        Why this matters: Ensures tool works with non-chat events that don't have chat_id.
        Setup summary: Mock ContentService and ChunkRelevancySorter from_event, verify chat_id is None.
        """
        # Arrange
        mock_content_service = Mock(spec=ContentService)
        mock_content_service._metadata_filter = None
        mock_content_service_class.from_event.return_value = mock_content_service

        mock_sorter = Mock()
        mock_chunk_relevancy_sorter_class.from_event.return_value = mock_sorter

        # Act
        def setup_tool(self, configuration, event, *args, **kwargs):
            # Set _event attribute that Tool base class expects
            setattr(self, "_event", event)
            setattr(self, "logger", mock_logger)

        with patch("unique_internal_search.service.Tool.__init__", setup_tool):
            tool = InternalSearchTool(
                configuration=base_internal_search_config,
                event=mock_base_event,
            )

        # Assert
        assert tool.config == base_internal_search_config
        assert tool.chat_id is None

    @pytest.mark.ai
    @pytest.mark.asyncio
    async def test_post_progress_message__notifies_reporter__when_reporter_exists(
        self,
        base_internal_search_config: InternalSearchConfig,
        mock_chat_event: Any,
        mock_tool_progress_reporter: Any,
        mock_logger: Any,
        mock_language_model_function: Any,
    ) -> None:
        """
        Purpose: Verify post_progress_message notifies reporter when tool_progress_reporter exists.
        Why this matters: Ensures progress updates are communicated to users during tool execution.
        Setup summary: Mock tool_progress_reporter, call post_progress_message, verify notification sent.
        """
        # Arrange
        with (
            patch(
                "unique_internal_search.service.ContentService"
            ) as mock_content_service_class,
            patch(
                "unique_internal_search.service.ChunkRelevancySorter"
            ) as mock_sorter_class,
        ):
            mock_content_service = Mock(spec=ContentService)
            mock_content_service._metadata_filter = None
            mock_content_service_class.from_event.return_value = mock_content_service
            mock_sorter_class.from_event.return_value = Mock()

            def setup_tool(self, configuration, event, *args, **kwargs):
                # Set _event attribute that Tool base class expects
                setattr(self, "_event", event)
                setattr(self, "logger", mock_logger)

            with (
                patch("unique_internal_search.service.Tool.__init__", setup_tool),
                patch.object(
                    InternalSearchTool,
                    "tool_progress_reporter",
                    new_callable=PropertyMock,
                    return_value=mock_tool_progress_reporter,
                ),
            ):
                tool = InternalSearchTool(
                    configuration=base_internal_search_config,
                    event=mock_chat_event,
                )

                # Act
                await tool.post_progress_message(
                    "test message", mock_language_model_function
                )

            # Assert
            mock_tool_progress_reporter.notify_from_tool_call.assert_called_once()
            call_kwargs = mock_tool_progress_reporter.notify_from_tool_call.call_args[1]
            assert call_kwargs["tool_call"] == mock_language_model_function
            assert call_kwargs["message"] == "test message"
            assert "**Internal search**" in call_kwargs["name"]

    @pytest.mark.ai
    @pytest.mark.asyncio
    async def test_post_progress_message__does_nothing__when_reporter_is_none(
        self,
        base_internal_search_config: InternalSearchConfig,
        mock_chat_event: Any,
        mock_logger: Any,
        mock_language_model_function: Any,
    ) -> None:
        """
        Purpose: Verify post_progress_message does nothing when tool_progress_reporter is None.
        Why this matters: Ensures graceful handling when progress reporting is not available.
        Setup summary: Set tool_progress_reporter to None, call post_progress_message, verify no exception.
        """
        # Arrange
        with (
            patch(
                "unique_internal_search.service.ContentService"
            ) as mock_content_service_class,
            patch(
                "unique_internal_search.service.ChunkRelevancySorter"
            ) as mock_sorter_class,
        ):
            mock_content_service = Mock(spec=ContentService)
            mock_content_service._metadata_filter = None
            mock_content_service_class.from_event.return_value = mock_content_service
            mock_sorter_class.from_event.return_value = Mock()

            def setup_tool(self, configuration, event, *args, **kwargs):
                # Set _event attribute that Tool base class expects
                setattr(self, "_event", event)
                setattr(self, "logger", mock_logger)

            with (
                patch("unique_internal_search.service.Tool.__init__", setup_tool),
                patch.object(
                    InternalSearchTool,
                    "tool_progress_reporter",
                    new_callable=PropertyMock,
                    return_value=None,
                ),
            ):
                tool = InternalSearchTool(
                    configuration=base_internal_search_config,
                    event=mock_chat_event,
                )

                # Act & Assert
                await tool.post_progress_message(
                    "test message", mock_language_model_function
                )

    @pytest.mark.ai
    @pytest.mark.asyncio
    async def test_is_chat_only__returns_true__when_tool_call_chat_only_is_true(
        self,
        base_internal_search_config: InternalSearchConfig,
        mock_chat_event: Any,
        mock_logger: Any,
        mock_content_service: ContentService,
        mock_chunk_relevancy_sorter: Any,
    ) -> None:
        """
        Purpose: Verify is_chat_only returns True when tool_call.arguments.chat_only is True.
        Why this matters: Allows tool call to override configuration and force chat-only mode.
        Setup summary: Create tool with chat_only=False, call is_chat_only with tool_call containing chat_only=True.
        """
        # Arrange
        base_internal_search_config.chat_only = False
        base_internal_search_config.scope_to_chat_on_upload = False

        with (
            patch(
                "unique_internal_search.service.ContentService"
            ) as mock_content_service_class,
            patch(
                "unique_internal_search.service.ChunkRelevancySorter"
            ) as mock_sorter_class,
        ):
            mock_content_service_class.from_event.return_value = mock_content_service
            mock_sorter_class.from_event.return_value = mock_chunk_relevancy_sorter
            mock_content_service.search_contents_async = AsyncMock(return_value=[])

            def setup_tool(self, configuration, event, *args, **kwargs):
                # Set _event attribute that Tool base class expects
                setattr(self, "_event", event)
                setattr(self, "logger", mock_logger)

            with patch("unique_internal_search.service.Tool.__init__", setup_tool):
                tool = InternalSearchTool(
                    configuration=base_internal_search_config,
                    event=mock_chat_event,
                )
                setattr(tool, "_event", mock_chat_event)

            tool_call = Mock()
            tool_call.arguments = {"chat_only": True}

            # Act
            result = await tool.is_chat_only(tool_call=tool_call)

            # Assert
            assert result is True

    @pytest.mark.ai
    @pytest.mark.asyncio
    async def test_is_chat_only__returns_false__when_tool_call_chat_only_is_false(
        self,
        base_internal_search_config: InternalSearchConfig,
        mock_chat_event: Any,
        mock_logger: Any,
        mock_content_service: ContentService,
        mock_chunk_relevancy_sorter: Any,
    ) -> None:
        """
        Purpose: Verify is_chat_only returns False when tool_call.arguments.chat_only is False.
        Why this matters: Ensures tool call can explicitly disable chat-only mode.
        Setup summary: Create tool, call is_chat_only with tool_call containing chat_only=False.
        """
        # Arrange
        base_internal_search_config.chat_only = False
        base_internal_search_config.scope_to_chat_on_upload = False

        with (
            patch(
                "unique_internal_search.service.ContentService"
            ) as mock_content_service_class,
            patch(
                "unique_internal_search.service.ChunkRelevancySorter"
            ) as mock_sorter_class,
        ):
            mock_content_service_class.from_event.return_value = mock_content_service
            mock_sorter_class.from_event.return_value = mock_chunk_relevancy_sorter
            mock_content_service.search_contents_async = AsyncMock(return_value=[])

            def setup_tool(self, configuration, event, *args, **kwargs):
                # Set _event attribute that Tool base class expects
                setattr(self, "_event", event)
                setattr(self, "logger", mock_logger)

            with patch("unique_internal_search.service.Tool.__init__", setup_tool):
                tool = InternalSearchTool(
                    configuration=base_internal_search_config,
                    event=mock_chat_event,
                )
                setattr(tool, "_event", mock_chat_event)

            tool_call = Mock()
            tool_call.arguments = {"chat_only": False}

            # Act
            result = await tool.is_chat_only(tool_call=tool_call)

            # Assert
            assert result is False

    @pytest.mark.ai
    @pytest.mark.asyncio
    async def test_is_chat_only__returns_false__when_tool_call_arguments_not_dict(
        self,
        base_internal_search_config: InternalSearchConfig,
        mock_chat_event: Any,
        mock_logger: Any,
        mock_content_service: ContentService,
        mock_chunk_relevancy_sorter: Any,
    ) -> None:
        """
        Purpose: Verify is_chat_only handles non-dict tool_call.arguments gracefully.
        Why this matters: Ensures robust handling of malformed tool call arguments.
        Setup summary: Create tool, call is_chat_only with tool_call.arguments as non-dict.
        """
        # Arrange
        base_internal_search_config.chat_only = False
        base_internal_search_config.scope_to_chat_on_upload = False

        with (
            patch(
                "unique_internal_search.service.ContentService"
            ) as mock_content_service_class,
            patch(
                "unique_internal_search.service.ChunkRelevancySorter"
            ) as mock_sorter_class,
        ):
            mock_content_service_class.from_event.return_value = mock_content_service
            mock_sorter_class.from_event.return_value = mock_chunk_relevancy_sorter
            mock_content_service.search_contents_async = AsyncMock(return_value=[])

            def setup_tool(self, configuration, event, *args, **kwargs):
                # Set _event attribute that Tool base class expects
                setattr(self, "_event", event)
                setattr(self, "logger", mock_logger)

            with patch("unique_internal_search.service.Tool.__init__", setup_tool):
                tool = InternalSearchTool(
                    configuration=base_internal_search_config,
                    event=mock_chat_event,
                )
                setattr(tool, "_event", mock_chat_event)

            tool_call = Mock()
            tool_call.arguments = "not a dict"

            # Act
            result = await tool.is_chat_only(tool_call=tool_call)

            # Assert
            assert result is False

    @pytest.mark.ai
    def test_tool_description__returns_correct_schema(
        self,
        base_internal_search_config: InternalSearchConfig,
        mock_chat_event: Any,
        mock_logger: Any,
    ) -> None:
        """
        Purpose: Verify tool_description returns LanguageModelToolDescription with correct schema.
        Why this matters: Ensures tool is properly registered with language model with correct parameters.
        Setup summary: Create tool, call tool_description, verify schema structure and descriptions.
        """
        # Arrange
        with (
            patch(
                "unique_internal_search.service.ContentService"
            ) as mock_content_service_class,
            patch(
                "unique_internal_search.service.ChunkRelevancySorter"
            ) as mock_sorter_class,
        ):
            mock_content_service = Mock(spec=ContentService)
            mock_content_service._metadata_filter = None
            mock_content_service_class.from_event.return_value = mock_content_service
            mock_sorter_class.from_event.return_value = Mock()

            def setup_tool(self, configuration, event, *args, **kwargs):
                # Set _event attribute that Tool base class expects
                setattr(self, "_event", event)
                setattr(self, "logger", mock_logger)

            with patch("unique_internal_search.service.Tool.__init__", setup_tool):
                tool = InternalSearchTool(
                    configuration=base_internal_search_config,
                    event=mock_chat_event,
                )
                setattr(tool, "_event", mock_chat_event)

            # Act
            result = tool.tool_description()

            # Assert
            assert result.name == "InternalSearch"
            assert result.description == base_internal_search_config.tool_description
            # Check parameters exist (could be dict or Pydantic model)
            params = result.parameters
            if hasattr(params, "model_fields"):
                assert "search_string" in params.model_fields  # type: ignore
                assert "language" in params.model_fields  # type: ignore
            elif isinstance(params, dict):
                assert "search_string" in params or "properties" in params
                assert "language" in params or "properties" in params

    @pytest.mark.ai
    def test_tool_description_for_system_prompt__returns_config_value(
        self,
        base_internal_search_config: InternalSearchConfig,
        mock_chat_event: Any,
        mock_logger: Any,
    ) -> None:
        """
        Purpose: Verify tool_description_for_system_prompt returns config value.
        Why this matters: Ensures system prompt receives correct tool description.
        Setup summary: Create tool, call tool_description_for_system_prompt, verify returns config value.
        """
        # Arrange
        with (
            patch(
                "unique_internal_search.service.ContentService"
            ) as mock_content_service_class,
            patch(
                "unique_internal_search.service.ChunkRelevancySorter"
            ) as mock_sorter_class,
        ):
            mock_content_service = Mock(spec=ContentService)
            mock_content_service._metadata_filter = None
            mock_content_service_class.from_event.return_value = mock_content_service
            mock_sorter_class.from_event.return_value = Mock()

            def setup_tool(self, configuration, event, *args, **kwargs):
                # Set _event attribute that Tool base class expects
                setattr(self, "_event", event)
                setattr(self, "logger", mock_logger)

            with patch("unique_internal_search.service.Tool.__init__", setup_tool):
                tool = InternalSearchTool(
                    configuration=base_internal_search_config,
                    event=mock_chat_event,
                )
                setattr(tool, "_event", mock_chat_event)

            # Act
            result = tool.tool_description_for_system_prompt()

            # Assert
            assert (
                result == base_internal_search_config.tool_description_for_system_prompt
            )

    @pytest.mark.ai
    def test_tool_format_information_for_system_prompt__returns_config_value(
        self,
        base_internal_search_config: InternalSearchConfig,
        mock_chat_event: Any,
        mock_logger: Any,
    ) -> None:
        """
        Purpose: Verify tool_format_information_for_system_prompt returns config value.
        Why this matters: Ensures system prompt receives correct format information.
        Setup summary: Create tool, call tool_format_information_for_system_prompt, verify returns config value.
        """
        # Arrange
        with (
            patch(
                "unique_internal_search.service.ContentService"
            ) as mock_content_service_class,
            patch(
                "unique_internal_search.service.ChunkRelevancySorter"
            ) as mock_sorter_class,
        ):
            mock_content_service = Mock(spec=ContentService)
            mock_content_service._metadata_filter = None
            mock_content_service_class.from_event.return_value = mock_content_service
            mock_sorter_class.from_event.return_value = Mock()

            def setup_tool(self, configuration, event, *args, **kwargs):
                # Set _event attribute that Tool base class expects
                setattr(self, "_event", event)
                setattr(self, "logger", mock_logger)

            with patch("unique_internal_search.service.Tool.__init__", setup_tool):
                tool = InternalSearchTool(
                    configuration=base_internal_search_config,
                    event=mock_chat_event,
                )
                setattr(tool, "_event", mock_chat_event)

            # Act
            result = tool.tool_format_information_for_system_prompt()

            # Assert
            assert (
                result
                == base_internal_search_config.tool_format_information_for_system_prompt
            )

    @pytest.mark.ai
    def test_evaluation_check_list__returns_config_value(
        self,
        base_internal_search_config: InternalSearchConfig,
        mock_chat_event: Any,
        mock_logger: Any,
    ) -> None:
        """
        Purpose: Verify evaluation_check_list returns config value.
        Why this matters: Ensures tool reports correct evaluation metrics for quality checks.
        Setup summary: Create tool, call evaluation_check_list, verify returns config value.
        """
        # Arrange
        with (
            patch(
                "unique_internal_search.service.ContentService"
            ) as mock_content_service_class,
            patch(
                "unique_internal_search.service.ChunkRelevancySorter"
            ) as mock_sorter_class,
        ):
            mock_content_service = Mock(spec=ContentService)
            mock_content_service._metadata_filter = None
            mock_content_service_class.from_event.return_value = mock_content_service
            mock_sorter_class.from_event.return_value = Mock()

            def setup_tool(self, configuration, event, *args, **kwargs):
                # Set _event attribute that Tool base class expects
                setattr(self, "_event", event)
                setattr(self, "logger", mock_logger)

            with patch("unique_internal_search.service.Tool.__init__", setup_tool):
                tool = InternalSearchTool(
                    configuration=base_internal_search_config,
                    event=mock_chat_event,
                )
                setattr(tool, "_event", mock_chat_event)

            # Act
            result = tool.evaluation_check_list()

            # Assert
            assert result == base_internal_search_config.evaluation_check_list

    @pytest.mark.ai
    def test_get_evaluation_checks_based_on_tool_response__returns_empty__when_no_chunks(
        self,
        base_internal_search_config: InternalSearchConfig,
        mock_chat_event: Any,
        mock_logger: Any,
        mock_tool_call_response: ToolCallResponse,
    ) -> None:
        """
        Purpose: Verify get_evaluation_checks_based_on_tool_response returns empty list when no chunks.
        Why this matters: Ensures no evaluation checks are performed when search returns no results.
        Setup summary: Create tool, call method with empty content_chunks, verify empty list returned.
        """
        # Arrange
        mock_tool_call_response.content_chunks = []

        with (
            patch(
                "unique_internal_search.service.ContentService"
            ) as mock_content_service_class,
            patch(
                "unique_internal_search.service.ChunkRelevancySorter"
            ) as mock_sorter_class,
        ):
            mock_content_service = Mock(spec=ContentService)
            mock_content_service._metadata_filter = None
            mock_content_service_class.from_event.return_value = mock_content_service
            mock_sorter_class.from_event.return_value = Mock()

            def setup_tool(self, configuration, event, *args, **kwargs):
                # Set _event attribute that Tool base class expects
                setattr(self, "_event", event)
                setattr(self, "logger", mock_logger)

            with patch("unique_internal_search.service.Tool.__init__", setup_tool):
                tool = InternalSearchTool(
                    configuration=base_internal_search_config,
                    event=mock_chat_event,
                )
                setattr(tool, "_event", mock_chat_event)

            # Act
            result = tool.get_evaluation_checks_based_on_tool_response(
                mock_tool_call_response
            )

            # Assert
            assert result == []

    @pytest.mark.ai
    def test_get_evaluation_checks_based_on_tool_response__returns_check_list__when_chunks_exist(
        self,
        base_internal_search_config: InternalSearchConfig,
        mock_chat_event: Any,
        mock_logger: Any,
        mock_tool_call_response: ToolCallResponse,
        sample_content_chunks: list[ContentChunk],
    ) -> None:
        """
        Purpose: Verify get_evaluation_checks_based_on_tool_response returns check_list when chunks exist.
        Why this matters: Ensures evaluation checks are performed when search returns results.
        Setup summary: Create tool, call method with content_chunks, verify check_list returned.
        """
        # Arrange
        mock_tool_call_response.content_chunks = sample_content_chunks

        with (
            patch(
                "unique_internal_search.service.ContentService"
            ) as mock_content_service_class,
            patch(
                "unique_internal_search.service.ChunkRelevancySorter"
            ) as mock_sorter_class,
        ):
            mock_content_service = Mock(spec=ContentService)
            mock_content_service._metadata_filter = None
            mock_content_service_class.from_event.return_value = mock_content_service
            mock_sorter_class.from_event.return_value = Mock()

            def setup_tool(self, configuration, event, *args, **kwargs):
                # Set _event attribute that Tool base class expects
                setattr(self, "_event", event)
                setattr(self, "logger", mock_logger)

            with patch("unique_internal_search.service.Tool.__init__", setup_tool):
                tool = InternalSearchTool(
                    configuration=base_internal_search_config,
                    event=mock_chat_event,
                )
                setattr(tool, "_event", mock_chat_event)

            # Act
            result = tool.get_evaluation_checks_based_on_tool_response(
                mock_tool_call_response
            )

            # Assert
            assert result == base_internal_search_config.evaluation_check_list

    @pytest.mark.ai
    @pytest.mark.asyncio
    async def test_run__returns_error_response__when_arguments_missing(
        self,
        base_internal_search_config: InternalSearchConfig,
        mock_chat_event: Any,
        mock_logger: Any,
    ) -> None:
        """
        Purpose: Verify run returns error response when tool_call arguments are missing or invalid.
        Why this matters: Ensures graceful error handling when tool is called incorrectly.
        Setup summary: Create tool, call run with invalid tool_call, verify error response returned.
        """
        # Arrange
        with (
            patch(
                "unique_internal_search.service.ContentService"
            ) as mock_content_service_class,
            patch(
                "unique_internal_search.service.ChunkRelevancySorter"
            ) as mock_sorter_class,
        ):
            mock_content_service = Mock(spec=ContentService)
            mock_content_service._metadata_filter = None
            mock_content_service_class.from_event.return_value = mock_content_service
            mock_sorter_class.from_event.return_value = Mock()

            def setup_tool(self, configuration, event, *args, **kwargs):
                # Set _event attribute that Tool base class expects
                setattr(self, "_event", event)
                setattr(self, "logger", mock_logger)

            with patch("unique_internal_search.service.Tool.__init__", setup_tool):
                tool = InternalSearchTool(
                    configuration=base_internal_search_config,
                    event=mock_chat_event,
                )
                setattr(tool, "_event", mock_chat_event)

            tool_call = Mock()
            tool_call.id = "tool_call_123"
            tool_call.arguments = None

            # Act
            result = await tool.run(tool_call)

            # Assert
            assert result.name == "InternalSearch"
            assert result.content_chunks == []
            assert result.id == "tool_call_123"
            mock_logger.error.assert_called_once()

    @pytest.mark.ai
    @pytest.mark.asyncio
    async def test_run__returns_error_response__when_search_string_missing(
        self,
        base_internal_search_config: InternalSearchConfig,
        mock_chat_event: Any,
        mock_logger: Any,
    ) -> None:
        """
        Purpose: Verify run returns error response when search_string is missing from arguments.
        Why this matters: Ensures validation of required parameters before search execution.
        Setup summary: Create tool, call run with tool_call missing search_string, verify error response.
        """
        # Arrange
        with (
            patch(
                "unique_internal_search.service.ContentService"
            ) as mock_content_service_class,
            patch(
                "unique_internal_search.service.ChunkRelevancySorter"
            ) as mock_sorter_class,
        ):
            mock_content_service = Mock(spec=ContentService)
            mock_content_service._metadata_filter = None
            mock_content_service_class.from_event.return_value = mock_content_service
            mock_sorter_class.from_event.return_value = Mock()

            def setup_tool(self, configuration, event, *args, **kwargs):
                # Set _event attribute that Tool base class expects
                setattr(self, "_event", event)
                setattr(self, "logger", mock_logger)

            with patch("unique_internal_search.service.Tool.__init__", setup_tool):
                tool = InternalSearchTool(
                    configuration=base_internal_search_config,
                    event=mock_chat_event,
                )
                setattr(tool, "_event", mock_chat_event)

            tool_call = Mock()
            tool_call.id = "tool_call_123"
            tool_call.arguments = {"language": "english"}

            # Act
            result = await tool.run(tool_call)

            # Assert
            assert result.name == "InternalSearch"
            assert result.content_chunks == []
            mock_logger.error.assert_called_once()

    @pytest.mark.ai
    @pytest.mark.asyncio
    async def test_run__executes_search__with_valid_arguments(
        self,
        base_internal_search_config: InternalSearchConfig,
        mock_chat_event: Any,
        mock_logger: Any,
        mock_language_model_function: Any,
        sample_content_chunks: list[ContentChunk],
        mock_tool_progress_reporter: Any,
    ) -> None:
        """
        Purpose: Verify run executes search successfully with valid tool_call arguments.
        Why this matters: Ensures core search functionality works correctly through tool interface.
        Setup summary: Mock dependencies, call run with valid tool_call, verify search executed and response returned.
        """
        # Arrange
        with (
            patch(
                "unique_internal_search.service.ContentService"
            ) as mock_content_service_class,
            patch(
                "unique_internal_search.service.ChunkRelevancySorter"
            ) as mock_sorter_class,
            patch(
                "unique_internal_search.service.append_metadata_in_chunks",
                return_value=sample_content_chunks,
            ),
        ):
            mock_content_service = Mock(spec=ContentService)
            mock_content_service._metadata_filter = None
            mock_content_service.search_contents_async = AsyncMock(return_value=[])
            mock_content_service.search_content_chunks_async = AsyncMock(
                return_value=sample_content_chunks
            )
            mock_content_service_class.from_event.return_value = mock_content_service
            mock_sorter_class.from_event.return_value = Mock()

            def setup_tool(self, configuration, event, *args, **kwargs):
                # Set _event attribute that Tool base class expects
                setattr(self, "_event", event)
                setattr(self, "logger", mock_logger)

            with (
                patch("unique_internal_search.service.Tool.__init__", setup_tool),
                patch.object(
                    InternalSearchTool,
                    "tool_progress_reporter",
                    new_callable=PropertyMock,
                    return_value=mock_tool_progress_reporter,
                ),
            ):
                tool = InternalSearchTool(
                    configuration=base_internal_search_config,
                    event=mock_chat_event,
                )

                # Act
                result = await tool.run(mock_language_model_function)

            # Assert
            assert result.name == "InternalSearch"
            assert result.content_chunks is not None
            assert len(result.content_chunks) == 2
            assert result.id == "tool_call_123"
            mock_content_service.search_content_chunks_async.assert_called_once()
            mock_tool_progress_reporter.notify_from_tool_call.assert_called()

    @pytest.mark.ai
    @pytest.mark.asyncio
    async def test_run__notifies_finished__when_search_completes(
        self,
        base_internal_search_config: InternalSearchConfig,
        mock_chat_event: Any,
        mock_logger: Any,
        mock_language_model_function: Any,
        sample_content_chunks: list[ContentChunk],
        mock_tool_progress_reporter: Any,
    ) -> None:
        """
        Purpose: Verify run notifies progress reporter with FINISHED state when search completes.
        Why this matters: Ensures users receive completion notifications for search operations.
        Setup summary: Mock dependencies, call run, verify FINISHED notification sent with correct message.
        """
        # Arrange
        with (
            patch(
                "unique_internal_search.service.ContentService"
            ) as mock_content_service_class,
            patch(
                "unique_internal_search.service.ChunkRelevancySorter"
            ) as mock_sorter_class,
            patch(
                "unique_internal_search.service.append_metadata_in_chunks",
                return_value=sample_content_chunks,
            ),
        ):
            mock_content_service = Mock(spec=ContentService)
            mock_content_service._metadata_filter = None
            mock_content_service.search_contents_async = AsyncMock(return_value=[])
            mock_content_service.search_content_chunks_async = AsyncMock(
                return_value=sample_content_chunks
            )
            mock_content_service_class.from_event.return_value = mock_content_service
            mock_sorter_class.from_event.return_value = Mock()

            def setup_tool(self, configuration, event, *args, **kwargs):
                # Set _event attribute that Tool base class expects
                setattr(self, "_event", event)
                setattr(self, "logger", mock_logger)

            with (
                patch("unique_internal_search.service.Tool.__init__", setup_tool),
                patch.object(
                    InternalSearchTool,
                    "tool_progress_reporter",
                    new_callable=PropertyMock,
                    return_value=mock_tool_progress_reporter,
                ),
            ):
                tool = InternalSearchTool(
                    configuration=base_internal_search_config,
                    event=mock_chat_event,
                )

                # Act
                await tool.run(mock_language_model_function)

            # Assert
            # Check that FINISHED notification was called
            assert mock_tool_progress_reporter.notify_from_tool_call.call_count > 1
            # Verify at least one call has FINISHED state
            calls_with_finished = [
                call
                for call in mock_tool_progress_reporter.notify_from_tool_call.call_args_list
                if len(call[1]) > 0
                and ("state" in str(call[1]) or "FINISHED" in str(call))
            ]
            assert len(calls_with_finished) >= 1

            # The run method should call notify_from_tool_call multiple times, including with FINISHED
            # Since we can't easily check the exact state value due to ProgressState enum,
            # verify that multiple calls were made (at least one should be FINISHED)
            assert mock_tool_progress_reporter.notify_from_tool_call.call_count >= 2

    @pytest.mark.ai
    def test_define_reference_list_for_message_log__returns_list__with_internal_chunks(
        self,
        sample_content_chunk: ContentChunk,
        base_internal_search_config: InternalSearchConfig,
        mock_content_service: ContentService,
        mock_chunk_relevancy_sorter: Any,
        mock_logger: Any,
    ) -> None:
        """
        Purpose: Verify _define_reference_list_for_message_log returns list of references for internal search.
        Why this matters: References link log entries to internal document sources.
        Setup summary: Create internal content chunk, call _define_reference_list_for_message_log, verify returns list.
        """
<<<<<<< HEAD
        from unique_toolkit.content.schemas import ContentReference

=======
>>>>>>> 385cb32a
        # Arrange
        service = InternalSearchService(
            config=base_internal_search_config,
            content_service=mock_content_service,
            chunk_relevancy_sorter=mock_chunk_relevancy_sorter,
            chat_id="chat_123",
            logger=mock_logger,
        )
        content_chunks = [sample_content_chunk]
<<<<<<< HEAD
        data: list[ContentReference] = []

        # Act
        references = service._define_reference_list_for_message_log(
            content_chunks=content_chunks, data=data
=======

        # Act
        references = service._define_reference_list_for_message_log(
            content_chunks=content_chunks
>>>>>>> 385cb32a
        )

        # Assert
        assert isinstance(references, list)
        assert len(references) == 1

    @pytest.mark.ai
    def test_define_reference_list_for_message_log__sets_sequence_number__for_first_chunk(
        self,
        sample_content_chunk: ContentChunk,
        base_internal_search_config: InternalSearchConfig,
        mock_content_service: ContentService,
        mock_chunk_relevancy_sorter: Any,
        mock_logger: Any,
    ) -> None:
        """
        Purpose: Verify _define_reference_list_for_message_log sets sequence_number to 0 for first chunk.
        Why this matters: Sequence numbers order references in display.
        Setup summary: Create internal content chunk, call _define_reference_list_for_message_log, verify sequence_number is 0.
        """
<<<<<<< HEAD
        from unique_toolkit.content.schemas import ContentReference

=======
>>>>>>> 385cb32a
        # Arrange
        service = InternalSearchService(
            config=base_internal_search_config,
            content_service=mock_content_service,
            chunk_relevancy_sorter=mock_chunk_relevancy_sorter,
            chat_id="chat_123",
            logger=mock_logger,
        )
        content_chunks = [sample_content_chunk]
<<<<<<< HEAD
        data: list[ContentReference] = []

        # Act
        references = service._define_reference_list_for_message_log(
            content_chunks=content_chunks, data=data
=======

        # Act
        references = service._define_reference_list_for_message_log(
            content_chunks=content_chunks
>>>>>>> 385cb32a
        )

        # Assert
        assert isinstance(references[0].sequence_number, int)
        assert references[0].sequence_number == 0

    @pytest.mark.ai
    def test_define_reference_list_for_message_log__sets_source_id__from_chunk_id(
        self,
        sample_content_chunk: ContentChunk,
        base_internal_search_config: InternalSearchConfig,
        mock_content_service: ContentService,
        mock_chunk_relevancy_sorter: Any,
        mock_logger: Any,
    ) -> None:
        """
        Purpose: Verify _define_reference_list_for_message_log sets source_id from chunk ID.
        Why this matters: Source ID identifies the internal document chunk.
        Setup summary: Create internal content chunk with ID, call _define_reference_list_for_message_log, verify source_id matches.
        """
<<<<<<< HEAD
        from unique_toolkit.content.schemas import ContentReference

=======
>>>>>>> 385cb32a
        # Arrange
        service = InternalSearchService(
            config=base_internal_search_config,
            content_service=mock_content_service,
            chunk_relevancy_sorter=mock_chunk_relevancy_sorter,
            chat_id="chat_123",
            logger=mock_logger,
        )
        content_chunks = [sample_content_chunk]
<<<<<<< HEAD
        data: list[ContentReference] = []

        # Act
        references = service._define_reference_list_for_message_log(
            content_chunks=content_chunks, data=data
=======

        # Act
        references = service._define_reference_list_for_message_log(
            content_chunks=content_chunks
>>>>>>> 385cb32a
        )

        # Assert
        assert isinstance(references[0].source_id, str)
        assert references[0].source_id == "chunk_123"

    @pytest.mark.ai
    def test_define_reference_list_for_message_log__sets_source__to_internal(
        self,
        sample_content_chunk: ContentChunk,
        base_internal_search_config: InternalSearchConfig,
        mock_content_service: ContentService,
        mock_chunk_relevancy_sorter: Any,
        mock_logger: Any,
    ) -> None:
        """
        Purpose: Verify _define_reference_list_for_message_log sets source to "internal" for internal search.
        Why this matters: Source identifies where reference content originated.
        Setup summary: Create internal content chunk, call _define_reference_list_for_message_log, verify reference source is "internal".
        """
<<<<<<< HEAD
        from unique_toolkit.content.schemas import ContentReference

=======
>>>>>>> 385cb32a
        # Arrange
        service = InternalSearchService(
            config=base_internal_search_config,
            content_service=mock_content_service,
            chunk_relevancy_sorter=mock_chunk_relevancy_sorter,
            chat_id="chat_123",
            logger=mock_logger,
        )
        content_chunks = [sample_content_chunk]
<<<<<<< HEAD
        data: list[ContentReference] = []

        # Act
        references = service._define_reference_list_for_message_log(
            content_chunks=content_chunks, data=data
=======

        # Act
        references = service._define_reference_list_for_message_log(
            content_chunks=content_chunks
>>>>>>> 385cb32a
        )

        # Assert
        assert isinstance(references[0].source, str)
        assert references[0].source == "internal"

    @pytest.mark.ai
    def test_define_reference_list_for_message_log__sets_name__from_chunk_key_when_no_title(
        self,
        base_internal_search_config: InternalSearchConfig,
        mock_content_service: ContentService,
        mock_chunk_relevancy_sorter: Any,
        mock_logger: Any,
    ) -> None:
        """
        Purpose: Verify _define_reference_list_for_message_log uses key when title is missing.
        Why this matters: References need names even when title is unavailable.
        Setup summary: Create internal content chunk without title, call _define_reference_list_for_message_log, verify name is key.
        """
<<<<<<< HEAD
        from unique_toolkit.content.schemas import ContentChunk, ContentReference
=======
>>>>>>> 385cb32a

        # Arrange
        service = InternalSearchService(
            config=base_internal_search_config,
            content_service=mock_content_service,
            chunk_relevancy_sorter=mock_chunk_relevancy_sorter,
            chat_id="chat_123",
            logger=mock_logger,
        )
        content_chunk = ContentChunk(
            id="chunk_internal_2",
            text="Another internal document",
            key="doc_key_2",
        )
        content_chunks = [content_chunk]
<<<<<<< HEAD
        data: list[ContentReference] = []

        # Act
        references = service._define_reference_list_for_message_log(
            content_chunks=content_chunks, data=data
=======

        # Act
        references = service._define_reference_list_for_message_log(
            content_chunks=content_chunks
>>>>>>> 385cb32a
        )

        # Assert
        assert isinstance(references[0].name, str)
        assert references[0].name == "doc_key_2"

    @pytest.mark.ai
    def test_define_reference_list_for_message_log__sets_name__from_chunk_title_when_available(
        self,
        base_internal_search_config: InternalSearchConfig,
        mock_content_service: ContentService,
        mock_chunk_relevancy_sorter: Any,
        mock_logger: Any,
    ) -> None:
        """
        Purpose: Verify _define_reference_list_for_message_log uses title when available.
        Why this matters: Title provides meaningful name for internal document references.
        Setup summary: Create internal content chunk with title, call _define_reference_list_for_message_log, verify name is title.
        """
<<<<<<< HEAD
        from unique_toolkit.content.schemas import ContentChunk, ContentReference
=======
>>>>>>> 385cb32a

        # Arrange
        service = InternalSearchService(
            config=base_internal_search_config,
            content_service=mock_content_service,
            chunk_relevancy_sorter=mock_chunk_relevancy_sorter,
            chat_id="chat_123",
            logger=mock_logger,
        )
        content_chunk = ContentChunk(
            id="chunk_internal_1",
            text="Internal document content",
            title="Internal Document Title",
            key="doc_key_1",
        )
        content_chunks = [content_chunk]
<<<<<<< HEAD
        data: list[ContentReference] = []

        # Act
        references = service._define_reference_list_for_message_log(
            content_chunks=content_chunks, data=data
=======

        # Act
        references = service._define_reference_list_for_message_log(
            content_chunks=content_chunks
>>>>>>> 385cb32a
        )

        # Assert
        assert isinstance(references[0].name, str)
        assert references[0].name == "Internal Document Title"

    @pytest.mark.ai
    def test_define_reference_list_for_message_log__sets_empty_url__for_internal_chunks(
        self,
        sample_content_chunk: ContentChunk,
        base_internal_search_config: InternalSearchConfig,
        mock_content_service: ContentService,
        mock_chunk_relevancy_sorter: Any,
        mock_logger: Any,
    ) -> None:
        """
        Purpose: Verify _define_reference_list_for_message_log sets empty URL for internal chunks.
        Why this matters: Internal documents don't have URLs, only source IDs.
        Setup summary: Create internal content chunk, call _define_reference_list_for_message_log, verify URL is empty string.
        """
<<<<<<< HEAD
        from unique_toolkit.content.schemas import ContentReference

=======
>>>>>>> 385cb32a
        # Arrange
        service = InternalSearchService(
            config=base_internal_search_config,
            content_service=mock_content_service,
            chunk_relevancy_sorter=mock_chunk_relevancy_sorter,
            chat_id="chat_123",
            logger=mock_logger,
        )
        content_chunks = [sample_content_chunk]
<<<<<<< HEAD
        data: list[ContentReference] = []

        # Act
        references = service._define_reference_list_for_message_log(
            content_chunks=content_chunks, data=data
=======

        # Act
        references = service._define_reference_list_for_message_log(
            content_chunks=content_chunks
>>>>>>> 385cb32a
        )

        # Assert
        assert isinstance(references[0].url, str)
        assert references[0].url == ""

    @pytest.mark.ai
    def test_define_reference_list_for_message_log__increments_sequence_number__for_multiple_chunks(
        self,
        base_internal_search_config: InternalSearchConfig,
        mock_content_service: ContentService,
        mock_chunk_relevancy_sorter: Any,
        mock_logger: Any,
    ) -> None:
        """
        Purpose: Verify _define_reference_list_for_message_log increments sequence_number for multiple chunks.
        Why this matters: Multiple references must be ordered correctly.
        Setup summary: Create two internal content chunks, call _define_reference_list_for_message_log, verify sequence numbers increment.
        """
<<<<<<< HEAD
        from unique_toolkit.content.schemas import ContentChunk, ContentReference
=======
>>>>>>> 385cb32a

        # Arrange
        service = InternalSearchService(
            config=base_internal_search_config,
            content_service=mock_content_service,
            chunk_relevancy_sorter=mock_chunk_relevancy_sorter,
            chat_id="chat_123",
            logger=mock_logger,
        )
        content_chunks = [
            ContentChunk(
                id="chunk_1",
                text="First chunk",
                key="doc1.pdf",
            ),
            ContentChunk(
                id="chunk_2",
                text="Second chunk",
                key="doc2.pdf",
            ),
        ]
<<<<<<< HEAD
        data: list[ContentReference] = []

        # Act
        references = service._define_reference_list_for_message_log(
            content_chunks=content_chunks, data=data
=======

        # Act
        references = service._define_reference_list_for_message_log(
            content_chunks=content_chunks
>>>>>>> 385cb32a
        )

        # Assert
        assert isinstance(references[0].sequence_number, int)
        assert references[0].sequence_number == 0
        assert isinstance(references[1].sequence_number, int)
        assert references[1].sequence_number == 1

    @pytest.mark.ai
    def test_define_reference_list_for_message_log__skips_chunks__with_empty_name(
        self,
        base_internal_search_config: InternalSearchConfig,
        mock_content_service: ContentService,
        mock_chunk_relevancy_sorter: Any,
        mock_logger: Any,
    ) -> None:
        """
        Purpose: Verify _define_reference_list_for_message_log skips chunks with empty name (no title and no key).
        Why this matters: Only chunks with valid names should be included in references.
        Setup summary: Create chunks with empty name, call _define_reference_list_for_message_log, verify they are skipped.
        """
<<<<<<< HEAD
        from unique_toolkit.content.schemas import ContentChunk, ContentReference
=======
>>>>>>> 385cb32a

        # Arrange
        service = InternalSearchService(
            config=base_internal_search_config,
            content_service=mock_content_service,
            chunk_relevancy_sorter=mock_chunk_relevancy_sorter,
            chat_id="chat_123",
            logger=mock_logger,
        )
        content_chunks = [
            ContentChunk(
                id="chunk_1",
                text="Content with key",
                key="doc1.pdf",
            ),
            ContentChunk(
                id="chunk_2",
                text="Content without name",
                key="",
            ),
        ]
<<<<<<< HEAD
        data: list[ContentReference] = []

        # Act
        references = service._define_reference_list_for_message_log(
            content_chunks=content_chunks, data=data
=======

        # Act
        references = service._define_reference_list_for_message_log(
            content_chunks=content_chunks
>>>>>>> 385cb32a
        )

        # Assert
        assert len(references) == 1
        assert references[0].name == "doc1.pdf"<|MERGE_RESOLUTION|>--- conflicted
+++ resolved
@@ -1562,11 +1562,6 @@
         Why this matters: References link log entries to internal document sources.
         Setup summary: Create internal content chunk, call _define_reference_list_for_message_log, verify returns list.
         """
-<<<<<<< HEAD
-        from unique_toolkit.content.schemas import ContentReference
-
-=======
->>>>>>> 385cb32a
         # Arrange
         service = InternalSearchService(
             config=base_internal_search_config,
@@ -1576,18 +1571,10 @@
             logger=mock_logger,
         )
         content_chunks = [sample_content_chunk]
-<<<<<<< HEAD
-        data: list[ContentReference] = []
-
-        # Act
-        references = service._define_reference_list_for_message_log(
-            content_chunks=content_chunks, data=data
-=======
 
         # Act
         references = service._define_reference_list_for_message_log(
             content_chunks=content_chunks
->>>>>>> 385cb32a
         )
 
         # Assert
@@ -1608,11 +1595,6 @@
         Why this matters: Sequence numbers order references in display.
         Setup summary: Create internal content chunk, call _define_reference_list_for_message_log, verify sequence_number is 0.
         """
-<<<<<<< HEAD
-        from unique_toolkit.content.schemas import ContentReference
-
-=======
->>>>>>> 385cb32a
         # Arrange
         service = InternalSearchService(
             config=base_internal_search_config,
@@ -1622,18 +1604,10 @@
             logger=mock_logger,
         )
         content_chunks = [sample_content_chunk]
-<<<<<<< HEAD
-        data: list[ContentReference] = []
-
-        # Act
-        references = service._define_reference_list_for_message_log(
-            content_chunks=content_chunks, data=data
-=======
 
         # Act
         references = service._define_reference_list_for_message_log(
             content_chunks=content_chunks
->>>>>>> 385cb32a
         )
 
         # Assert
@@ -1654,11 +1628,6 @@
         Why this matters: Source ID identifies the internal document chunk.
         Setup summary: Create internal content chunk with ID, call _define_reference_list_for_message_log, verify source_id matches.
         """
-<<<<<<< HEAD
-        from unique_toolkit.content.schemas import ContentReference
-
-=======
->>>>>>> 385cb32a
         # Arrange
         service = InternalSearchService(
             config=base_internal_search_config,
@@ -1668,18 +1637,10 @@
             logger=mock_logger,
         )
         content_chunks = [sample_content_chunk]
-<<<<<<< HEAD
-        data: list[ContentReference] = []
-
-        # Act
-        references = service._define_reference_list_for_message_log(
-            content_chunks=content_chunks, data=data
-=======
 
         # Act
         references = service._define_reference_list_for_message_log(
             content_chunks=content_chunks
->>>>>>> 385cb32a
         )
 
         # Assert
@@ -1700,11 +1661,6 @@
         Why this matters: Source identifies where reference content originated.
         Setup summary: Create internal content chunk, call _define_reference_list_for_message_log, verify reference source is "internal".
         """
-<<<<<<< HEAD
-        from unique_toolkit.content.schemas import ContentReference
-
-=======
->>>>>>> 385cb32a
         # Arrange
         service = InternalSearchService(
             config=base_internal_search_config,
@@ -1714,18 +1670,10 @@
             logger=mock_logger,
         )
         content_chunks = [sample_content_chunk]
-<<<<<<< HEAD
-        data: list[ContentReference] = []
-
-        # Act
-        references = service._define_reference_list_for_message_log(
-            content_chunks=content_chunks, data=data
-=======
 
         # Act
         references = service._define_reference_list_for_message_log(
             content_chunks=content_chunks
->>>>>>> 385cb32a
         )
 
         # Assert
@@ -1745,10 +1693,6 @@
         Why this matters: References need names even when title is unavailable.
         Setup summary: Create internal content chunk without title, call _define_reference_list_for_message_log, verify name is key.
         """
-<<<<<<< HEAD
-        from unique_toolkit.content.schemas import ContentChunk, ContentReference
-=======
->>>>>>> 385cb32a
 
         # Arrange
         service = InternalSearchService(
@@ -1764,18 +1708,10 @@
             key="doc_key_2",
         )
         content_chunks = [content_chunk]
-<<<<<<< HEAD
-        data: list[ContentReference] = []
-
-        # Act
-        references = service._define_reference_list_for_message_log(
-            content_chunks=content_chunks, data=data
-=======
 
         # Act
         references = service._define_reference_list_for_message_log(
             content_chunks=content_chunks
->>>>>>> 385cb32a
         )
 
         # Assert
@@ -1795,10 +1731,6 @@
         Why this matters: Title provides meaningful name for internal document references.
         Setup summary: Create internal content chunk with title, call _define_reference_list_for_message_log, verify name is title.
         """
-<<<<<<< HEAD
-        from unique_toolkit.content.schemas import ContentChunk, ContentReference
-=======
->>>>>>> 385cb32a
 
         # Arrange
         service = InternalSearchService(
@@ -1815,18 +1747,10 @@
             key="doc_key_1",
         )
         content_chunks = [content_chunk]
-<<<<<<< HEAD
-        data: list[ContentReference] = []
-
-        # Act
-        references = service._define_reference_list_for_message_log(
-            content_chunks=content_chunks, data=data
-=======
 
         # Act
         references = service._define_reference_list_for_message_log(
             content_chunks=content_chunks
->>>>>>> 385cb32a
         )
 
         # Assert
@@ -1847,11 +1771,6 @@
         Why this matters: Internal documents don't have URLs, only source IDs.
         Setup summary: Create internal content chunk, call _define_reference_list_for_message_log, verify URL is empty string.
         """
-<<<<<<< HEAD
-        from unique_toolkit.content.schemas import ContentReference
-
-=======
->>>>>>> 385cb32a
         # Arrange
         service = InternalSearchService(
             config=base_internal_search_config,
@@ -1861,18 +1780,10 @@
             logger=mock_logger,
         )
         content_chunks = [sample_content_chunk]
-<<<<<<< HEAD
-        data: list[ContentReference] = []
-
-        # Act
-        references = service._define_reference_list_for_message_log(
-            content_chunks=content_chunks, data=data
-=======
 
         # Act
         references = service._define_reference_list_for_message_log(
             content_chunks=content_chunks
->>>>>>> 385cb32a
         )
 
         # Assert
@@ -1892,10 +1803,6 @@
         Why this matters: Multiple references must be ordered correctly.
         Setup summary: Create two internal content chunks, call _define_reference_list_for_message_log, verify sequence numbers increment.
         """
-<<<<<<< HEAD
-        from unique_toolkit.content.schemas import ContentChunk, ContentReference
-=======
->>>>>>> 385cb32a
 
         # Arrange
         service = InternalSearchService(
@@ -1917,18 +1824,10 @@
                 key="doc2.pdf",
             ),
         ]
-<<<<<<< HEAD
-        data: list[ContentReference] = []
-
-        # Act
-        references = service._define_reference_list_for_message_log(
-            content_chunks=content_chunks, data=data
-=======
 
         # Act
         references = service._define_reference_list_for_message_log(
             content_chunks=content_chunks
->>>>>>> 385cb32a
         )
 
         # Assert
@@ -1950,10 +1849,6 @@
         Why this matters: Only chunks with valid names should be included in references.
         Setup summary: Create chunks with empty name, call _define_reference_list_for_message_log, verify they are skipped.
         """
-<<<<<<< HEAD
-        from unique_toolkit.content.schemas import ContentChunk, ContentReference
-=======
->>>>>>> 385cb32a
 
         # Arrange
         service = InternalSearchService(
@@ -1975,18 +1870,10 @@
                 key="",
             ),
         ]
-<<<<<<< HEAD
-        data: list[ContentReference] = []
-
-        # Act
-        references = service._define_reference_list_for_message_log(
-            content_chunks=content_chunks, data=data
-=======
 
         # Act
         references = service._define_reference_list_for_message_log(
             content_chunks=content_chunks
->>>>>>> 385cb32a
         )
 
         # Assert
