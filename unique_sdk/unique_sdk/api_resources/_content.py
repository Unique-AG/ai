from enum import Enum
from typing import (
    Any,
    ClassVar,
    Dict,
    List,
    Literal,
    Optional,
    TypedDict,
    cast,
)

from typing_extensions import NotRequired, Unpack

from unique_sdk._api_resource import APIResource
from unique_sdk._request_options import RequestOptions


class Content(APIResource["Content"]):
    OBJECT_NAME: ClassVar[Literal["content.search"]] = "content.search"

    class QueryMode(Enum):
        Default = "default"
        Insensitive = "insensitive"

    class StringFilter(TypedDict, total=False):
        contains: Optional[str]
        endsWith: Optional[str]
        equals: Optional[str]
        gt: Optional[str]
        gte: Optional[str]
        in_: Optional[
            List[str]
        ]  # Changed 'in' to 'in_' as 'in' is a reserved keyword in Python
        lt: Optional[str]
        lte: Optional[str]
        mode: Optional["Content.QueryMode"]
        not_: Optional["Content.NestedStringFilter"]  # Changed 'not' to 'not_'
        notIn: Optional[List[str]]
        startsWith: Optional[str]

    class NestedStringFilter(StringFilter):
        not_: Optional[
            "Content.NestedStringFilter"
        ]  # Inherit from StringFilter and redefine 'not_' for nested usage

    class StringNullableFilter(TypedDict, total=False):
        contains: Optional[str]
        endsWith: Optional[str]
        equals: Optional[str]
        gt: Optional[str]
        gte: Optional[str]
        in_: Optional[List[str]]
        lt: Optional[str]
        lte: Optional[str]
        mode: Optional["Content.QueryMode"]
        not_: Optional["Content.NestedStringNullableFilter"]
        notIn: Optional[List[str]]

    class NestedStringNullableFilter(StringNullableFilter):
        not_: Optional["Content.NestedStringNullableFilter"]

    class ContentWhereInput(TypedDict, total=False):
        AND: Optional[List["Content.ContentWhereInput"]]
        NOT: Optional[List["Content.ContentWhereInput"]]
        OR: Optional[List["Content.ContentWhereInput"]]
        id: Optional["Content.StringFilter"]
        key: Optional["Content.StringFilter"]
        ownerId: Optional["Content.StringFilter"]
        title: Optional["Content.StringNullableFilter"]
        url: Optional["Content.StringNullableFilter"]

    class SearchParams(RequestOptions):
        where: "Content.ContentWhereInput"
        chatId: NotRequired[str]
        includeFailedContent: NotRequired[bool]

    class ContentInfoParams(TypedDict):
        """
        Parameters for the content info endpoint.
        This is used to retrieve information about content based on various filters.
        """

        metadataFilter: dict
        skip: NotRequired[int]
        take: NotRequired[int]
        filePath: NotRequired[str]

    class CustomApiOptions(TypedDict):
        apiIdentifier: str
        apiPayload: Optional[str]
        customisationType: str

    class VttConfig(TypedDict, total=False):
        languageModel: Optional[str]

    class IngestionConfig(TypedDict, total=False):
        chunkMaxTokens: Optional[int]
        chunkMaxTokensOnePager: Optional[int]
        chunkMinTokens: Optional[int]
        chunkStrategy: Optional[str]
        customApiOptions: Optional[List["Content.CustomApiOptions"]]
        documentMinTokens: Optional[int]
        excelReadMode: Optional[str]
        jpgReadMode: Optional[str]
        pdfReadMode: Optional[str]
        pptReadMode: Optional[str]
        uniqueIngestionMode: str
        vttConfig: Optional["Content.VttConfig"]
        wordReadMode: Optional[str]

    class Input(TypedDict):
        key: str
        title: Optional[str]
        mimeType: str
        ownerType: str
        ownerId: str
        byteSize: Optional[int]
        ingestionConfig: "Content.IngestionConfig"
        metadata: dict[str, Any] | None = None

    class UpsertParams(RequestOptions):
        input: "Content.Input"
        scopeId: Optional[str]
        chatId: Optional[str]
        sourceOwnerType: str
        storeInternally: bool
        fileUrl: Optional[str]

    class UpdateParams(RequestOptions):
        contentId: str | None = None
        filePath: str | None = None
        ownerId: str | None = None
        title: str | None = None

    class Chunk(TypedDict):
        id: str
        text: str
        startPage: Optional[int]
        endPage: Optional[int]
        order: Optional[int]

    class ContentInfo(TypedDict):
        """
        Partial representation of the content containing only the base information.
        This is used for the content info endpoint.
        """

        id: str
        key: str
        url: str | None
        title: str | None
        metadata: Dict[str, Any] | None
        mimeType: str
        byteSize: int
        ownerId: str
        createdAt: str
        updatedAt: str
        expiresAt: str | None
        deletedAt: str | None
        expiredAt: str | None

    class PaginatedContentInfo(TypedDict):
        contentInfos: List["Content.ContentInfo"]
        totalCount: int

    class DeleteParams(RequestOptions):
        contentId: NotRequired[str]
        filePath: NotRequired[str]
        chatId: NotRequired[str]

    class DeleteResponse(TypedDict):
        id: str

    id: str
    key: str
    url: Optional[str]
    title: Optional[str]
    updatedAt: str
    chunks: List[Chunk]
    metadata: Optional[Dict[str, Any]]

    class MagicTableSheetTableColumn(TypedDict):
        columnId: str
        columnName: str
        content: str

    class MagicTableSheetTable(TypedDict):
        rowId: str
        columns: List["Content.MagicTableSheetTableColumn"]

    class MagicTableSheetIngestionConfiguration(TypedDict):
        columnIdsInMetadata: List[str]
        columnIdsInChunkText: List[str]

    class MagicTableSheetIngestParams(TypedDict):
        data: List["Content.MagicTableSheetTable"]
        ingestionConfiguration: "Content.MagicTableSheetIngestionConfiguration"
        metadata: Dict[str, Optional[str]]
        scopeId: str
        sheetName: str

    class MagicTableSheetRowIdToContentId(TypedDict):
        rowId: str
        contentId: str

    class MagicTableSheetResponse(TypedDict):
        rowIdsToContentIds: List["Content.MagicTableSheetRowIdToContentId"]

    @classmethod
    def search(
        cls,
        user_id: str,
        company_id: str,
        **params: Unpack["Content.SearchParams"],
    ) -> List["Content"]:
        return cast(
            List["Content"],
            cls._static_request(
                "post",
                "/content/search",
                user_id,
                company_id,
                params=params,
            ),
        )

    @classmethod
    async def search_async(
        cls,
        user_id: str,
        company_id: str,
        **params: Unpack["Content.SearchParams"],
    ) -> List["Content"]:
        return cast(
            List["Content"],
            await cls._static_request_async(
                "post",
                "/content/search",
                user_id,
                company_id,
                params=params,
            ),
        )

    @classmethod
    def get_info(
        cls,
        user_id: str,
        company_id: str,
        **params: Unpack["Content.ContentInfoParams"],
    ) -> PaginatedContentInfo:
        return cast(
            Content.PaginatedContentInfo,
            cls._static_request(
                "post",
                "/content/info",
                user_id,
                company_id,
                params=params,
            ),
        )

    @classmethod
    async def get_info_async(
        cls,
        user_id: str,
        company_id: str,
        **params: Unpack["Content.ContentInfoParams"],
    ) -> PaginatedContentInfo:
        return cast(
            Content.PaginatedContentInfo,
            await cls._static_request_async(
                "post",
                "/content/info",
                user_id,
                company_id,
                params=params,
            ),
        )

    @classmethod
    def get_infos(
        cls,
        user_id: str,
        company_id: str,
        **params: Unpack["Content.ContentInfoParams"],
    ) -> "Content.PaginatedContentInfo":
        return cast(
            Content.PaginatedContentInfo,
            cls._static_request(
                "post",
                "/content/infos",
                user_id,
                company_id,
                params=params,
            ),
        )

    @classmethod
    async def get_infos_async(
        cls,
        user_id: str,
        company_id: str,
        **params: Unpack["Content.ContentInfoParams"],
    ) -> "Content.PaginatedContentInfo":
        return cast(
            Content.PaginatedContentInfo,
            await cls._static_request_async(
                "post",
                "/content/infos",
                user_id,
                company_id,
                params=params,
            ),
        )

    @classmethod
    def upsert(
        cls,
        user_id: str,
        company_id: str,
        **params: Unpack["Content.UpsertParams"],
    ) -> "Content":
        """
        UpsertsContent
        """
        if "input" in params:
            params["input"]["metadata"] = params["input"].get("metadata") or {}
        return cast(
            "Content",
            cls._static_request(
                "post",
                "/content/upsert",
                user_id,
                company_id,
                params=params,
            ),
        )

    @classmethod
    async def upsert_async(
        cls,
        user_id: str,
        company_id: str,
        **params: Unpack["Content.UpsertParams"],
    ) -> "Content":
        """
        UpsertsContent
        """
        if "input" in params:
            params["input"]["metadata"] = params["input"].get("metadata") or {}
        return cast(
            "Content",
            await cls._static_request_async(
                "post",
                "/content/upsert",
                user_id,
                company_id,
                params=params,
            ),
        )

    @classmethod
    def ingest_magic_table_sheets(
        cls,
        user_id: str,
        company_id: str,
        **params: Unpack["Content.MagicTableSheetIngestParams"],
    ) -> "Content.MagicTableSheetResponse":
        return cast(
            Content.MagicTableSheetResponse,
            cls._static_request(
                "post",
                "/content/magic-table-sheets",
                user_id,
                company_id=company_id,
                params=params,
            ),
        )

    @classmethod
    async def ingest_magic_table_sheets_async(
        cls,
        user_id: str,
        company_id: str,
        **params: Unpack["Content.MagicTableSheetIngestParams"],
    ) -> "Content.MagicTableSheetResponse":
        return cast(
            Content.MagicTableSheetResponse,
            await cls._static_request_async(
                "post",
                "/content/magic-table-sheets",
                user_id,
                company_id=company_id,
                params=params,
            ),
        )

    @classmethod
<<<<<<< HEAD
    def update(
        cls,
        user_id: str,
        company_id: str,
        **params: Unpack["Content.UpdateParams"],
    ) -> "Content.ContentInfo":
=======
    def delete(
        cls,
        user_id: str,
        company_id: str,
        **params: "Content.DeleteParams",
    ) -> "Content.DeleteResponse":
        """
        Deletes a content by its id or file path.
        """
>>>>>>> 6ea0784a
        content_id = cls.resolve_content_id_from_file_path(
            user_id,
            company_id,
            params.get("contentId"),
            params.get("filePath"),
        )
<<<<<<< HEAD
        content_id = params.get("contentId")
=======
>>>>>>> 6ea0784a
        params.pop("contentId", None)
        params.pop("filePath", None)

        return cast(
<<<<<<< HEAD
            "Content.ContentInfo",
            cls._static_request(
                "patch",
=======
            "Content.DeleteResponse",
            cls._static_request(
                "delete",
>>>>>>> 6ea0784a
                f"/content/{content_id}",
                user_id,
                company_id,
                params=params,
            ),
        )

    @classmethod
<<<<<<< HEAD
    async def update_async(
        cls,
        user_id: str,
        company_id: str,
        **params: Unpack["Content.UpdateParams"],
    ) -> "Content.ContentInfo":
=======
    async def delete_async(
        cls,
        user_id: str,
        company_id: str,
        **params: "Content.DeleteParams",
    ) -> "Content.DeleteResponse":
        """
        Async deletes a content by its id or file path.
        """
>>>>>>> 6ea0784a
        content_id = cls.resolve_content_id_from_file_path(
            user_id,
            company_id,
            params.get("contentId"),
            params.get("filePath"),
        )
<<<<<<< HEAD
        content_id = params.get("contentId")
=======
>>>>>>> 6ea0784a
        params.pop("contentId", None)
        params.pop("filePath", None)

        return cast(
<<<<<<< HEAD
            "Content.ContentInfo",
            await cls._static_request_async(
                "patch",
=======
            "Content.DeleteResponse",
            await cls._static_request_async(
                "delete",
>>>>>>> 6ea0784a
                f"/content/{content_id}",
                user_id,
                company_id,
                params=params,
            ),
        )

    @classmethod
    def resolve_content_id_from_file_path(
        cls,
        user_id: str,
        company_id: str,
        content_id: str | None = None,
        file_path: str | None = None,
    ) -> str:
        """
        Returns the contentId to use: if content_id is provided, returns it;
        if not, but file_path is provided, resolves and returns the id for that file path.
        """
        if content_id:
            return content_id
        if file_path:
            file_info = cls.get_info(
                user_id=user_id,
                company_id=company_id,
                filePath=file_path,
            )
            resolved_id = (
                file_info.get("contentInfo")[0].get("id")
                if file_info.get("totalCount", 0) > 0
                else None
            )
<<<<<<< HEAD
            print(f"Resolved contentId: {resolved_id} for filePath: {file_path}")
=======
>>>>>>> 6ea0784a
            if not resolved_id:
                raise ValueError(f"Could not find file with filePath: {file_path}")
            return resolved_id
        return None<|MERGE_RESOLUTION|>--- conflicted
+++ resolved
@@ -398,47 +398,26 @@
         )
 
     @classmethod
-<<<<<<< HEAD
     def update(
         cls,
         user_id: str,
         company_id: str,
         **params: Unpack["Content.UpdateParams"],
     ) -> "Content.ContentInfo":
-=======
-    def delete(
-        cls,
-        user_id: str,
-        company_id: str,
-        **params: "Content.DeleteParams",
-    ) -> "Content.DeleteResponse":
-        """
-        Deletes a content by its id or file path.
-        """
->>>>>>> 6ea0784a
         content_id = cls.resolve_content_id_from_file_path(
             user_id,
             company_id,
             params.get("contentId"),
             params.get("filePath"),
         )
-<<<<<<< HEAD
         content_id = params.get("contentId")
-=======
->>>>>>> 6ea0784a
         params.pop("contentId", None)
         params.pop("filePath", None)
 
         return cast(
-<<<<<<< HEAD
             "Content.ContentInfo",
             cls._static_request(
                 "patch",
-=======
-            "Content.DeleteResponse",
-            cls._static_request(
-                "delete",
->>>>>>> 6ea0784a
                 f"/content/{content_id}",
                 user_id,
                 company_id,
@@ -447,47 +426,86 @@
         )
 
     @classmethod
-<<<<<<< HEAD
     async def update_async(
         cls,
         user_id: str,
         company_id: str,
         **params: Unpack["Content.UpdateParams"],
     ) -> "Content.ContentInfo":
-=======
-    async def delete_async(
-        cls,
-        user_id: str,
-        company_id: str,
-        **params: "Content.DeleteParams",
-    ) -> "Content.DeleteResponse":
-        """
-        Async deletes a content by its id or file path.
-        """
->>>>>>> 6ea0784a
         content_id = cls.resolve_content_id_from_file_path(
             user_id,
             company_id,
             params.get("contentId"),
             params.get("filePath"),
         )
-<<<<<<< HEAD
         content_id = params.get("contentId")
-=======
->>>>>>> 6ea0784a
         params.pop("contentId", None)
         params.pop("filePath", None)
 
         return cast(
-<<<<<<< HEAD
             "Content.ContentInfo",
             await cls._static_request_async(
                 "patch",
-=======
+                f"/content/{content_id}",
+                user_id,
+                company_id,
+                params=params,
+            ),
+        )
+
+    @classmethod
+    def delete(
+        cls,
+        user_id: str,
+        company_id: str,
+        **params: "Content.DeleteParams",
+    ) -> "Content.DeleteResponse":
+        """
+        Deletes a content by its id or file path.
+        """
+        content_id = cls.resolve_content_id_from_file_path(
+            user_id,
+            company_id,
+            params.get("contentId"),
+            params.get("filePath"),
+        )
+        params.pop("contentId", None)
+        params.pop("filePath", None)
+
+        return cast(
             "Content.DeleteResponse",
-            await cls._static_request_async(
+            cls._static_request(
                 "delete",
->>>>>>> 6ea0784a
+                f"/content/{content_id}",
+                user_id,
+                company_id,
+                params=params,
+            ),
+        )
+
+    @classmethod
+    async def delete_async(
+        cls,
+        user_id: str,
+        company_id: str,
+        **params: "Content.DeleteParams",
+    ) -> "Content.DeleteResponse":
+        """
+        Async deletes a content by its id or file path.
+        """
+        content_id = cls.resolve_content_id_from_file_path(
+            user_id,
+            company_id,
+            params.get("contentId"),
+            params.get("filePath"),
+        )
+        params.pop("contentId", None)
+        params.pop("filePath", None)
+
+        return cast(
+            "Content.DeleteResponse",
+            await cls._static_request_async(
+                "delete",
                 f"/content/{content_id}",
                 user_id,
                 company_id,
@@ -520,10 +538,6 @@
                 if file_info.get("totalCount", 0) > 0
                 else None
             )
-<<<<<<< HEAD
-            print(f"Resolved contentId: {resolved_id} for filePath: {file_path}")
-=======
->>>>>>> 6ea0784a
             if not resolved_id:
                 raise ValueError(f"Could not find file with filePath: {file_path}")
             return resolved_id
