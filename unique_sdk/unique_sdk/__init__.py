--- conflicted
+++ resolved
@@ -87,11 +87,8 @@
     MessageAssessment as MessageAssessment,
 )
 from unique_sdk.api_resources._space import Space as Space
-<<<<<<< HEAD
 from unique_sdk.api_resources._agent import Agent as Agent
-=======
 from unique_sdk.api_resources._mcp import MCP as MCP
->>>>>>> efcd06d5
 
 # Unique QL
 from unique_sdk._unique_ql import UQLOperator as UQLOperator
