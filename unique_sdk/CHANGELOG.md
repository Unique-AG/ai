# Changelog

All notable changes to this project will be documented in this file.

The format is based on [Keep a Changelog](https://keepachangelog.com/en/1.0.0/), 
and this project adheres to [Semantic Versioning](https://semver.org/spec/v2.0.0.html).

<<<<<<< HEAD
## [0.9.41] - 2025-07-23
- Add support for reasoning API with streaming within a chat.
=======
## [0.10.3] - 2025-08-05
- Expose scoreThreshold param for search.

## [0.10.2] - 2025-08-05
- Add script to chat against file.

## [0.10.1] - 2025-08-05
- Allow deletion of a space chat.

## [0.10.0] - 2025-08-04
- Add MCP support

## [0.9.42] - 2025-07-31
- Fix wrong chat in space example.

## [0.9.41] - 2025-07-31
- Fix double-slash error in open ai proxy script.
>>>>>>> 7cbd0e06

## [0.9.40] - 2025-07-22
- Fixed bug where get requests send body with the request. This is not allowed by WAF policies.

## [0.9.39] - 2025-07-18
- Add script to chat in a space.

## [0.9.38] - 2025-07-18
- [Experimental] Add support for Unique OpenAI proxy. You can now use the OpenAI SDK directly through Unique. Checkout how to do this and a few examples here: `tutorials/unique_basics/sdk_examples/openai_scripts.py`.

## [0.9.37] - 2025-07-10
- Add `sheetName` property to the `MagicTableSheetIngestParams` object used by function that ingests magic table sheets.

## [0.9.36] - 2025-06-23
- Allow passing a user id when creating chat completions. This is optional and it does not impact the current behaviour.

## [0.9.35] - 2025-06-18
- Allow scope access updates (add/remove) on folder based on scope id or path.

## [0.9.34] - 2025-06-17
- Allow ingestion config updates on folder based on scope id or path.

## [0.9.33] - 2025-06-11
- Add function to get a folder by id or by path.

## [0.9.32] - 2025-06-11
- Add function to ingest magic table sheets.

## [0.9.31] - 2025-05-21
- Add function to update folder access (add or remove).

## [0.9.30] - 2025-05-21
- Add function to update folder ingestion config.

## [0.9.29] - 2025-05-20
- Add function to create folder paths if they do not exist.

## [0.9.28] - 2025-05-20
- Add function to search content info. This also allows filtering content info by metadata info.

## [0.9.27] - 2025-05-14
- Add the possibility to specify metadata when creating or updating a Content.

## [0.9.26] - 2025-05-13
- Add the possibility to specify ingestionConfig when creating or updating a Content.

## [0.9.25] - 2025-05-02
- Fixed typos in `README.md`, including incorrect `sdk.utils` imports and code example errors.

## [0.9.24] - 2025-04-23
- Make `chatId` property in `Search.CreateParams` optional

## [0.9.23] - 2025-03-25
- Define programming language classifier explicitly for python 3.11

## [0.9.22] - 2025-02-25
- update the retry_on_error to only `APIError` and `APIConnectionError` update the `resp["error"]` to be `resp.get("error")` to avoid key error

## [0.9.21] - 2025-02-21
- Add title parameter and change labels in `MessageAssessment`

## [0.9.20] - 2025-02-01
- Add url parameter to `MessageAssessment.create_async` and `MessageAssessment.modify_async`

## [0.9.19] - 2025-01-31
- Add `MessageAssessment` resource

## [0.9.18] - 2025-01-22
- Removed `Invalid response body from API` from `retry_dict` as it's our own artificail error.

## [0.9.17] - 2025-01-03
- BREAKING CHANGE!! Removed unused `id` from `ShortTermMemory` create and find methods.

## [0.9.16] - 2024-12-19
- Corrected return type of `Search.create` and `Search.create_async` to `List[Search]`
- Retry on `Connection aborted` error

## [0.9.15] - 2024-12-06
- Add `Internal server error` and `You can retry your request` to the retry logic

## [0.9.14] - 2024-12-06
- Add `contentIds` to `Search.create` and `Search.create_async`

## [0.9.13] - 2024-10-23
- Add retry for `5xx` errors, add additional error message.

## [0.9.12] - 2024-11-21
- Include original error message in returned exceptions

## [0.9.11] - 2024-11-18
- Add  `ingestionConfig` to `UpsertParams.Input` parameters 

## [0.9.10] - 2024-10-23
- Remove `temperature` parameter from `Integrated.chat_stream_completion`, `Integrated.chat_stream_completion_async`, `ChatCompletion.create` and `ChatCompletion.create_async` methods. To use `temperature` parameter, set the attribute in `options` parameter instead.

## [0.9.9] - 2024-10-23
- Revert deletion of `Message.retrieve` method

## [0.9.8] - 2024-10-16
- Add `retries` for `_static_request` and `_static_request_async` in `APIResource` - When the error messages contains either  `"problem proxying the request"`,
        or `"Upstream service reached a hard timeout"`,
## [0.9.7] - 2024-09-23
- Add `completedAt` to `CreateParams` of `Message`

## [0.9.6] - 2024-09-03
- Added `metaDataFilter` to `Search` parameters.

## [0.9.5] - 2024-08-07
- Add `completedAt` to `ModifyParams`

## [0.9.4] - 2024-07-31
- Add `close` and `close_async` to `http_client`
- Make `httpx` the default client for async requests

## [0.9.3] - 2024-07-31
- `Search.create`, `Message`, `ChatCompletion` parameters that were marked `NotRequired` are now also `Optional`

## [0.9.2] - 2024-07-30
- Bug fix in `Search.create`: langugage -> language 

## [0.9.1] - 2024-07-30
- Added parameters to `Search.create` and `Search.create_async`
    - `language` for full text search
    - `reranker` to reranker search results

## [0.9.0] - 2024-07-29
- Added the possibility to make async requests to the unique APIs using either aiohttp or httpx as client<|MERGE_RESOLUTION|>--- conflicted
+++ resolved
@@ -5,10 +5,9 @@
 The format is based on [Keep a Changelog](https://keepachangelog.com/en/1.0.0/), 
 and this project adheres to [Semantic Versioning](https://semver.org/spec/v2.0.0.html).
 
-<<<<<<< HEAD
-## [0.9.41] - 2025-07-23
+## [0.10.4] - 2025-08-05
 - Add support for reasoning API with streaming within a chat.
-=======
+
 ## [0.10.3] - 2025-08-05
 - Expose scoreThreshold param for search.
 
@@ -26,7 +25,6 @@
 
 ## [0.9.41] - 2025-07-31
 - Fix double-slash error in open ai proxy script.
->>>>>>> 7cbd0e06
 
 ## [0.9.40] - 2025-07-22
 - Fixed bug where get requests send body with the request. This is not allowed by WAF policies.
