--- conflicted
+++ resolved
@@ -5,10 +5,9 @@
 The format is based on [Keep a Changelog](https://keepachangelog.com/en/1.0.0/), 
 and this project adheres to [Semantic Versioning](https://semver.org/spec/v2.0.0.html).
 
-<<<<<<< HEAD
-## [0.9.43] - 2025-08-04
+## [0.10.5] - 2025-08-06
 - Get paginated files and folders info.
-=======
+
 ## [0.10.4] - 2025-08-05
 - Add support for reasoning API with streaming within a chat.
 
@@ -23,7 +22,6 @@
 
 ## [0.10.0] - 2025-08-04
 - Add MCP support
->>>>>>> efcd06d5
 
 ## [0.9.42] - 2025-07-31
 - Fix wrong chat in space example.
