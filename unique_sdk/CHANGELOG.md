# Changelog

All notable changes to this project will be documented in this file.

The format is based on [Keep a Changelog](https://keepachangelog.com/en/1.0.0/), 
and this project adheres to [Semantic Versioning](https://semver.org/spec/v2.0.0.html).

## [0.10.38] - 2025-11-06
<<<<<<< HEAD
- Add function to get llm models
=======
- Add description property to Reference and Content.
>>>>>>> df49c2fe

## [0.10.37] - 2025-11-04
- Introduce local integration tests for Content API Resource

## [0.10.36] - 2025-11-04
- Introduce local integration tests for Folder API Resource

## [0.10.35] - 2025-11-04
- Inmprove folder get infos types.

## [0.10.34] - 2025-10-29
- Add documentation for agentic table.

## [0.10.33] - 2025-10-27
- Improve messagelog and message execution types.

## [0.10.32] - 2025-10-14
- Add function to stream to chat frontend.

## [0.10.31] - 2025-10-13
- Add readme for message log and execution.

## [0.10.30] - 2025-10-07
- Improve types for content get infos.

## [0.10.29] - 2025-10-06
- Switch default model used from `GPT-3.5-turbo (0125)` to `GPT-4o (1120)`

## [0.10.28] - 2025-10-03
- Use non blocking versions of `Space.get_latest_message` and `Message.retrieve` in `send_message_and_wait_for_completion`.

## [0.10.27] - 2025-09-24
- Improve readme to use Unique AI.

## [0.10.26] - 2025-09-22
- Improve typing.

## [0.10.25] - 2025-09-18
- Add support for udpate and delete files by file or folder path.

## [0.10.24] - 2025-09-17
- Add function to update a folder.

## [0.10.23] - 2025-09-12
- Revert to using default reasoning effort.

## [0.10.22] - 2025-09-12
- Add support for metadata update of a file.

## [0.10.21] - 2025-09-04
- Update Chat Completions API types and add support for reasoning effort.

## [0.10.20] - 2025-09-04
- Update Responses API types

## [0.10.19] - 2025-09-02
- Improve `send_message_and_wait_for_completion`:
    - Add option to select stop_condition `["stoppedStreamingAt", "completedAt"]`. 
    - Load `debugInfo` from `last_user_message` for better developer experience.

## [0.10.18] - 2025-09-02
- Temporarily remove support for update and delete files by filePath.

## [0.10.17] - 2025-09-01
- Add function to update a file

## [0.10.16] - 2025-08-31
- Add function to delete a content.

## [0.10.15] - 2025-08-28
- Add default values for message log types

## [0.10.14] - 2025-08-28
- Add function to delete folders and files recursively

## [0.10.13] - 2025-08-24
- Add functions to create, get and update a message eecution and create and update a message log.

## [0.10.12] - 2025-08-24
- Switch to using Content get info deprecated endpoint to make sure we support older release versions.

## [0.10.11] - 2025-08-24
- Enforce usage of ruff using pipeline

## [0.10.10] - 2025-08-18
- Fix wrong name of references in `Space.Message`. 
- Fix wrong name of assessment in `Space.Message`.
- Remove default values for `text`, `originalText` and `debugInfo` in `Space.Message` as these don't have an effect.

## [0.10.9] - 2025-08-15
- Add script to wait for content ingestion finished.

## [0.10.8] - 2025-08-13
- Add support for Agentic Table.

## [0.10.7] - 2025-08-13
- Make metadata optional when uploading a file.

## [0.10.6] - 2025-08-06
- Make tools optional for running an agent.

## [0.10.5] - 2025-08-06
- Get paginated files and folders info.

## [0.10.4] - 2025-08-05
- Add support for reasoning API with streaming within a chat.

## [0.10.3] - 2025-08-05
- Expose scoreThreshold param for search.

## [0.10.2] - 2025-08-05
- Add script to chat against file.

## [0.10.1] - 2025-08-05
- Allow deletion of a space chat.

## [0.10.0] - 2025-08-04
- Add MCP support

## [0.9.42] - 2025-07-31
- Fix wrong chat in space example.

## [0.9.41] - 2025-07-31
- Fix double-slash error in open ai proxy script.

## [0.9.40] - 2025-07-22
- Fixed bug where get requests send body with the request. This is not allowed by WAF policies.

## [0.9.39] - 2025-07-18
- Add script to chat in a space.

## [0.9.38] - 2025-07-18
- [Experimental] Add support for Unique OpenAI proxy. You can now use the OpenAI SDK directly through Unique. Checkout how to do this and a few examples here: `tutorials/unique_basics/sdk_examples/openai_scripts.py`.

## [0.9.37] - 2025-07-10
- Add `sheetName` property to the `MagicTableSheetIngestParams` object used by function that ingests magic table sheets.

## [0.9.36] - 2025-06-23
- Allow passing a user id when creating chat completions. This is optional and it does not impact the current behaviour.

## [0.9.35] - 2025-06-18
- Allow scope access updates (add/remove) on folder based on scope id or path.

## [0.9.34] - 2025-06-17
- Allow ingestion config updates on folder based on scope id or path.

## [0.9.33] - 2025-06-11
- Add function to get a folder by id or by path.

## [0.9.32] - 2025-06-11
- Add function to ingest magic table sheets.

## [0.9.31] - 2025-05-21
- Add function to update folder access (add or remove).

## [0.9.30] - 2025-05-21
- Add function to update folder ingestion config.

## [0.9.29] - 2025-05-20
- Add function to create folder paths if they do not exist.

## [0.9.28] - 2025-05-20
- Add function to search content info. This also allows filtering content info by metadata info.

## [0.9.27] - 2025-05-14
- Add the possibility to specify metadata when creating or updating a Content.

## [0.9.26] - 2025-05-13
- Add the possibility to specify ingestionConfig when creating or updating a Content.

## [0.9.25] - 2025-05-02
- Fixed typos in `README.md`, including incorrect `sdk.utils` imports and code example errors.

## [0.9.24] - 2025-04-23
- Make `chatId` property in `Search.CreateParams` optional

## [0.9.23] - 2025-03-25
- Define programming language classifier explicitly for python 3.11

## [0.9.22] - 2025-02-25
- update the retry_on_error to only `APIError` and `APIConnectionError` update the `resp["error"]` to be `resp.get("error")` to avoid key error

## [0.9.21] - 2025-02-21
- Add title parameter and change labels in `MessageAssessment`

## [0.9.20] - 2025-02-01
- Add url parameter to `MessageAssessment.create_async` and `MessageAssessment.modify_async`

## [0.9.19] - 2025-01-31
- Add `MessageAssessment` resource

## [0.9.18] - 2025-01-22
- Removed `Invalid response body from API` from `retry_dict` as it's our own artificail error.

## [0.9.17] - 2025-01-03
- BREAKING CHANGE!! Removed unused `id` from `ShortTermMemory` create and find methods.

## [0.9.16] - 2024-12-19
- Corrected return type of `Search.create` and `Search.create_async` to `List[Search]`
- Retry on `Connection aborted` error

## [0.9.15] - 2024-12-06
- Add `Internal server error` and `You can retry your request` to the retry logic

## [0.9.14] - 2024-12-06
- Add `contentIds` to `Search.create` and `Search.create_async`

## [0.9.13] - 2024-10-23
- Add retry for `5xx` errors, add additional error message.

## [0.9.12] - 2024-11-21
- Include original error message in returned exceptions

## [0.9.11] - 2024-11-18
- Add  `ingestionConfig` to `UpsertParams.Input` parameters 

## [0.9.10] - 2024-10-23
- Remove `temperature` parameter from `Integrated.chat_stream_completion`, `Integrated.chat_stream_completion_async`, `ChatCompletion.create` and `ChatCompletion.create_async` methods. To use `temperature` parameter, set the attribute in `options` parameter instead.

## [0.9.9] - 2024-10-23
- Revert deletion of `Message.retrieve` method

## [0.9.8] - 2024-10-16
- Add `retries` for `_static_request` and `_static_request_async` in `APIResource` - When the error messages contains either  `"problem proxying the request"`,
        or `"Upstream service reached a hard timeout"`,
## [0.9.7] - 2024-09-23
- Add `completedAt` to `CreateParams` of `Message`

## [0.9.6] - 2024-09-03
- Added `metaDataFilter` to `Search` parameters.

## [0.9.5] - 2024-08-07
- Add `completedAt` to `ModifyParams`

## [0.9.4] - 2024-07-31
- Add `close` and `close_async` to `http_client`
- Make `httpx` the default client for async requests

## [0.9.3] - 2024-07-31
- `Search.create`, `Message`, `ChatCompletion` parameters that were marked `NotRequired` are now also `Optional`

## [0.9.2] - 2024-07-30
- Bug fix in `Search.create`: langugage -> language 

## [0.9.1] - 2024-07-30
- Added parameters to `Search.create` and `Search.create_async`
    - `language` for full text search
    - `reranker` to reranker search results

## [0.9.0] - 2024-07-29
- Added the possibility to make async requests to the unique APIs using either aiohttp or httpx as client<|MERGE_RESOLUTION|>--- conflicted
+++ resolved
@@ -5,12 +5,11 @@
 The format is based on [Keep a Changelog](https://keepachangelog.com/en/1.0.0/), 
 and this project adheres to [Semantic Versioning](https://semver.org/spec/v2.0.0.html).
 
+## [0.10.39] - 2025-11-07
+- Add function to get llm models
+
 ## [0.10.38] - 2025-11-06
-<<<<<<< HEAD
-- Add function to get llm models
-=======
 - Add description property to Reference and Content.
->>>>>>> df49c2fe
 
 ## [0.10.37] - 2025-11-04
 - Introduce local integration tests for Content API Resource
