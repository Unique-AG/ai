--- conflicted
+++ resolved
@@ -5,10 +5,9 @@
 The format is based on [Keep a Changelog](https://keepachangelog.com/en/1.0.0/), 
 and this project adheres to [Semantic Versioning](https://semver.org/spec/v2.0.0.html).
 
-<<<<<<< HEAD
-## [0.10.13] - 2025-08-26
+## [0.10.16] - 2025-08-31
 - Add function to delete a content.
-=======
+
 ## [0.10.15] - 2025-08-28
 - Add default values for message log types
 
@@ -17,7 +16,6 @@
 
 ## [0.10.13] - 2025-08-24
 - Add functions to create, get and update a message eecution and create and update a message log.
->>>>>>> 25d797dd
 
 ## [0.10.12] - 2025-08-24
 - Switch to using Content get info deprecated endpoint to make sure we support older release versions.
