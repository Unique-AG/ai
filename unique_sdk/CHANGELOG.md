# Changelog

All notable changes to this project will be documented in this file.

The format is based on [Keep a Changelog](https://keepachangelog.com/en/1.0.0/), 
and this project adheres to [Semantic Versioning](https://semver.org/spec/v2.0.0.html).

<<<<<<< HEAD
## [0.10.43] - 2025-11-14
- Add get_groups, delete and update functions.

=======
>>>>>>> 56c163e0
## [0.10.42] - 2025-11-14
- Add get_users function.

## [0.10.41] - 2025-11-13
- Add create_message and get_latest_message.

## [0.10.40] - 2025-11-10
- Don't send description if not defined.

## [0.10.39] - 2025-11-07
- Add function to get llm models

## [0.10.38] - 2025-11-06
- Add description property to Reference and Content.

## [0.10.37] - 2025-11-04
- Introduce local integration tests for Content API Resource

## [0.10.36] - 2025-11-04
- Introduce local integration tests for Folder API Resource

## [0.10.35] - 2025-11-04
- Inmprove folder get infos types.

## [0.10.34] - 2025-10-29
- Add documentation for agentic table.

## [0.10.33] - 2025-10-27
- Improve messagelog and message execution types.

## [0.10.32] - 2025-10-14
- Add function to stream to chat frontend.

## [0.10.31] - 2025-10-13
- Add readme for message log and execution.

## [0.10.30] - 2025-10-07
- Improve types for content get infos.

## [0.10.29] - 2025-10-06
- Switch default model used from `GPT-3.5-turbo (0125)` to `GPT-4o (1120)`

## [0.10.28] - 2025-10-03
- Use non blocking versions of `Space.get_latest_message` and `Message.retrieve` in `send_message_and_wait_for_completion`.

## [0.10.27] - 2025-09-24
- Improve readme to use Unique AI.

## [0.10.26] - 2025-09-22
- Improve typing.

## [0.10.25] - 2025-09-18
- Add support for udpate and delete files by file or folder path.

## [0.10.24] - 2025-09-17
- Add function to update a folder.

## [0.10.23] - 2025-09-12
- Revert to using default reasoning effort.

## [0.10.22] - 2025-09-12
- Add support for metadata update of a file.

## [0.10.21] - 2025-09-04
- Update Chat Completions API types and add support for reasoning effort.

## [0.10.20] - 2025-09-04
- Update Responses API types

## [0.10.19] - 2025-09-02
- Improve `send_message_and_wait_for_completion`:
    - Add option to select stop_condition `["stoppedStreamingAt", "completedAt"]`. 
    - Load `debugInfo` from `last_user_message` for better developer experience.

## [0.10.18] - 2025-09-02
- Temporarily remove support for update and delete files by filePath.

## [0.10.17] - 2025-09-01
- Add function to update a file

## [0.10.16] - 2025-08-31
- Add function to delete a content.

## [0.10.15] - 2025-08-28
- Add default values for message log types

## [0.10.14] - 2025-08-28
- Add function to delete folders and files recursively

## [0.10.13] - 2025-08-24
- Add functions to create, get and update a message eecution and create and update a message log.

## [0.10.12] - 2025-08-24
- Switch to using Content get info deprecated endpoint to make sure we support older release versions.

## [0.10.11] - 2025-08-24
- Enforce usage of ruff using pipeline

## [0.10.10] - 2025-08-18
- Fix wrong name of references in `Space.Message`. 
- Fix wrong name of assessment in `Space.Message`.
- Remove default values for `text`, `originalText` and `debugInfo` in `Space.Message` as these don't have an effect.

## [0.10.9] - 2025-08-15
- Add script to wait for content ingestion finished.

## [0.10.8] - 2025-08-13
- Add support for Agentic Table.

## [0.10.7] - 2025-08-13
- Make metadata optional when uploading a file.

## [0.10.6] - 2025-08-06
- Make tools optional for running an agent.

## [0.10.5] - 2025-08-06
- Get paginated files and folders info.

## [0.10.4] - 2025-08-05
- Add support for reasoning API with streaming within a chat.

## [0.10.3] - 2025-08-05
- Expose scoreThreshold param for search.

## [0.10.2] - 2025-08-05
- Add script to chat against file.

## [0.10.1] - 2025-08-05
- Allow deletion of a space chat.

## [0.10.0] - 2025-08-04
- Add MCP support

## [0.9.42] - 2025-07-31
- Fix wrong chat in space example.

## [0.9.41] - 2025-07-31
- Fix double-slash error in open ai proxy script.

## [0.9.40] - 2025-07-22
- Fixed bug where get requests send body with the request. This is not allowed by WAF policies.

## [0.9.39] - 2025-07-18
- Add script to chat in a space.

## [0.9.38] - 2025-07-18
- [Experimental] Add support for Unique OpenAI proxy. You can now use the OpenAI SDK directly through Unique. Checkout how to do this and a few examples here: `tutorials/unique_basics/sdk_examples/openai_scripts.py`.

## [0.9.37] - 2025-07-10
- Add `sheetName` property to the `MagicTableSheetIngestParams` object used by function that ingests magic table sheets.

## [0.9.36] - 2025-06-23
- Allow passing a user id when creating chat completions. This is optional and it does not impact the current behaviour.

## [0.9.35] - 2025-06-18
- Allow scope access updates (add/remove) on folder based on scope id or path.

## [0.9.34] - 2025-06-17
- Allow ingestion config updates on folder based on scope id or path.

## [0.9.33] - 2025-06-11
- Add function to get a folder by id or by path.

## [0.9.32] - 2025-06-11
- Add function to ingest magic table sheets.

## [0.9.31] - 2025-05-21
- Add function to update folder access (add or remove).

## [0.9.30] - 2025-05-21
- Add function to update folder ingestion config.

## [0.9.29] - 2025-05-20
- Add function to create folder paths if they do not exist.

## [0.9.28] - 2025-05-20
- Add function to search content info. This also allows filtering content info by metadata info.

## [0.9.27] - 2025-05-14
- Add the possibility to specify metadata when creating or updating a Content.

## [0.9.26] - 2025-05-13
- Add the possibility to specify ingestionConfig when creating or updating a Content.

## [0.9.25] - 2025-05-02
- Fixed typos in `README.md`, including incorrect `sdk.utils` imports and code example errors.

## [0.9.24] - 2025-04-23
- Make `chatId` property in `Search.CreateParams` optional

## [0.9.23] - 2025-03-25
- Define programming language classifier explicitly for python 3.11

## [0.9.22] - 2025-02-25
- update the retry_on_error to only `APIError` and `APIConnectionError` update the `resp["error"]` to be `resp.get("error")` to avoid key error

## [0.9.21] - 2025-02-21
- Add title parameter and change labels in `MessageAssessment`

## [0.9.20] - 2025-02-01
- Add url parameter to `MessageAssessment.create_async` and `MessageAssessment.modify_async`

## [0.9.19] - 2025-01-31
- Add `MessageAssessment` resource

## [0.9.18] - 2025-01-22
- Removed `Invalid response body from API` from `retry_dict` as it's our own artificail error.

## [0.9.17] - 2025-01-03
- BREAKING CHANGE!! Removed unused `id` from `ShortTermMemory` create and find methods.

## [0.9.16] - 2024-12-19
- Corrected return type of `Search.create` and `Search.create_async` to `List[Search]`
- Retry on `Connection aborted` error

## [0.9.15] - 2024-12-06
- Add `Internal server error` and `You can retry your request` to the retry logic

## [0.9.14] - 2024-12-06
- Add `contentIds` to `Search.create` and `Search.create_async`

## [0.9.13] - 2024-10-23
- Add retry for `5xx` errors, add additional error message.

## [0.9.12] - 2024-11-21
- Include original error message in returned exceptions

## [0.9.11] - 2024-11-18
- Add  `ingestionConfig` to `UpsertParams.Input` parameters 

## [0.9.10] - 2024-10-23
- Remove `temperature` parameter from `Integrated.chat_stream_completion`, `Integrated.chat_stream_completion_async`, `ChatCompletion.create` and `ChatCompletion.create_async` methods. To use `temperature` parameter, set the attribute in `options` parameter instead.

## [0.9.9] - 2024-10-23
- Revert deletion of `Message.retrieve` method

## [0.9.8] - 2024-10-16
- Add `retries` for `_static_request` and `_static_request_async` in `APIResource` - When the error messages contains either  `"problem proxying the request"`,
        or `"Upstream service reached a hard timeout"`,
## [0.9.7] - 2024-09-23
- Add `completedAt` to `CreateParams` of `Message`

## [0.9.6] - 2024-09-03
- Added `metaDataFilter` to `Search` parameters.

## [0.9.5] - 2024-08-07
- Add `completedAt` to `ModifyParams`

## [0.9.4] - 2024-07-31
- Add `close` and `close_async` to `http_client`
- Make `httpx` the default client for async requests

## [0.9.3] - 2024-07-31
- `Search.create`, `Message`, `ChatCompletion` parameters that were marked `NotRequired` are now also `Optional`

## [0.9.2] - 2024-07-30
- Bug fix in `Search.create`: langugage -> language 

## [0.9.1] - 2024-07-30
- Added parameters to `Search.create` and `Search.create_async`
    - `language` for full text search
    - `reranker` to reranker search results

## [0.9.0] - 2024-07-29
- Added the possibility to make async requests to the unique APIs using either aiohttp or httpx as client<|MERGE_RESOLUTION|>--- conflicted
+++ resolved
@@ -5,12 +5,9 @@
 The format is based on [Keep a Changelog](https://keepachangelog.com/en/1.0.0/), 
 and this project adheres to [Semantic Versioning](https://semver.org/spec/v2.0.0.html).
 
-<<<<<<< HEAD
 ## [0.10.43] - 2025-11-14
-- Add get_groups, delete and update functions.
-
-=======
->>>>>>> 56c163e0
+- Add get, delete and update groups functions.
+
 ## [0.10.42] - 2025-11-14
 - Add get_users function.
 
