# Changelog

All notable changes to this project will be documented in this file.

The format is based on [Keep a Changelog](https://keepachangelog.com/en/1.0.0/), 
and this project adheres to [Semantic Versioning](https://semver.org/spec/v2.0.0.html).

<<<<<<< HEAD
## [0.10.59] - 2025-12-18
- Expose startedStreamingAt and gptRequest fields
=======
## [0.10.59] - 2025-12-19
- Add context field to MagicTableSheetIngestParams.
- Add rowMetadata and context fields to MagicTableRow.
>>>>>>> 60574f52

## [0.10.58] - 2025-12-16
- chore(deps): Bump urllib3 from 2.5.0 to 2.6.2

## [0.10.57] - 2025-12-06
- Add description field on create chat completions params.

## [0.10.56] - 2025-12-05
- Add description field on create chat completions params.

## [0.10.55] - 2025-12-04
- Allow configuring inherit access on folder creation.

## [0.10.54] - 2025-12-02
- Add types for Agentic Table api methods.

## [0.10.53] - 2025-12-01
- Improve OpenAI Proxy docs https://unique-ag.github.io/ai/unique-sdk/

## [0.10.52] - 2025-11-21
- Centralized docs to https://unique-ag.github.io/ai/unique-sdk/

## [0.10.51] - 2025-11-21
- Add function to get a space.

## [0.10.50] - 2025-11-21
- Allow updating the configuration of a user and group.

## [0.10.49] - 2025-11-21
- Add get folder by scope id function

## [0.10.48] - 2025-11-20
- Update Agentic Table LogDetail and LogEntry types.

## [0.10.47] - 2025-11-19
- Add expired/s at fields on content search result.

## [0.10.46] - 2025-11-18
- chat_against_file function allows now a should_delete_chat flag.

## [0.10.45] - 2025-11-18
- Create group and manage users functions.

## [0.10.44] - 2025-11-18
- add function to get all messages in a chat.

## [0.10.43] - 2025-11-14
- Add get, delete and update groups functions.

## [0.10.42] - 2025-11-14
- Add get_users function.

## [0.10.41] - 2025-11-13
- Add create_message and get_latest_message.

## [0.10.40] - 2025-11-10
- Don't send description if not defined.

## [0.10.39] - 2025-11-07
- Add function to get llm models

## [0.10.38] - 2025-11-06
- Add description property to Reference and Content.

## [0.10.37] - 2025-11-04
- Introduce local integration tests for Content API Resource

## [0.10.36] - 2025-11-04
- Introduce local integration tests for Folder API Resource

## [0.10.35] - 2025-11-04
- Inmprove folder get infos types.

## [0.10.34] - 2025-10-29
- Add documentation for agentic table.

## [0.10.33] - 2025-10-27
- Improve messagelog and message execution types.

## [0.10.32] - 2025-10-14
- Add function to stream to chat frontend.

## [0.10.31] - 2025-10-13
- Add readme for message log and execution.

## [0.10.30] - 2025-10-07
- Improve types for content get infos.

## [0.10.29] - 2025-10-06
- Switch default model used from `GPT-3.5-turbo (0125)` to `GPT-4o (1120)`

## [0.10.28] - 2025-10-03
- Use non blocking versions of `Space.get_latest_message` and `Message.retrieve` in `send_message_and_wait_for_completion`.

## [0.10.27] - 2025-09-24
- Improve readme to use Unique AI.

## [0.10.26] - 2025-09-22
- Improve typing.

## [0.10.25] - 2025-09-18
- Add support for udpate and delete files by file or folder path.

## [0.10.24] - 2025-09-17
- Add function to update a folder.

## [0.10.23] - 2025-09-12
- Revert to using default reasoning effort.

## [0.10.22] - 2025-09-12
- Add support for metadata update of a file.

## [0.10.21] - 2025-09-04
- Update Chat Completions API types and add support for reasoning effort.

## [0.10.20] - 2025-09-04
- Update Responses API types

## [0.10.19] - 2025-09-02
- Improve `send_message_and_wait_for_completion`:
    - Add option to select stop_condition `["stoppedStreamingAt", "completedAt"]`. 
    - Load `debugInfo` from `last_user_message` for better developer experience.

## [0.10.18] - 2025-09-02
- Temporarily remove support for update and delete files by filePath.

## [0.10.17] - 2025-09-01
- Add function to update a file

## [0.10.16] - 2025-08-31
- Add function to delete a content.

## [0.10.15] - 2025-08-28
- Add default values for message log types

## [0.10.14] - 2025-08-28
- Add function to delete folders and files recursively

## [0.10.13] - 2025-08-24
- Add functions to create, get and update a message eecution and create and update a message log.

## [0.10.12] - 2025-08-24
- Switch to using Content get info deprecated endpoint to make sure we support older release versions.

## [0.10.11] - 2025-08-24
- Enforce usage of ruff using pipeline

## [0.10.10] - 2025-08-18
- Fix wrong name of references in `Space.Message`. 
- Fix wrong name of assessment in `Space.Message`.
- Remove default values for `text`, `originalText` and `debugInfo` in `Space.Message` as these don't have an effect.

## [0.10.9] - 2025-08-15
- Add script to wait for content ingestion finished.

## [0.10.8] - 2025-08-13
- Add support for Agentic Table.

## [0.10.7] - 2025-08-13
- Make metadata optional when uploading a file.

## [0.10.6] - 2025-08-06
- Make tools optional for running an agent.

## [0.10.5] - 2025-08-06
- Get paginated files and folders info.

## [0.10.4] - 2025-08-05
- Add support for reasoning API with streaming within a chat.

## [0.10.3] - 2025-08-05
- Expose scoreThreshold param for search.

## [0.10.2] - 2025-08-05
- Add script to chat against file.

## [0.10.1] - 2025-08-05
- Allow deletion of a space chat.

## [0.10.0] - 2025-08-04
- Add MCP support

## [0.9.42] - 2025-07-31
- Fix wrong chat in space example.

## [0.9.41] - 2025-07-31
- Fix double-slash error in open ai proxy script.

## [0.9.40] - 2025-07-22
- Fixed bug where get requests send body with the request. This is not allowed by WAF policies.

## [0.9.39] - 2025-07-18
- Add script to chat in a space.

## [0.9.38] - 2025-07-18
- [Experimental] Add support for Unique OpenAI proxy. You can now use the OpenAI SDK directly through Unique. Checkout how to do this and a few examples here: `tutorials/unique_basics/sdk_examples/openai_scripts.py`.

## [0.9.37] - 2025-07-10
- Add `sheetName` property to the `MagicTableSheetIngestParams` object used by function that ingests magic table sheets.

## [0.9.36] - 2025-06-23
- Allow passing a user id when creating chat completions. This is optional and it does not impact the current behaviour.

## [0.9.35] - 2025-06-18
- Allow scope access updates (add/remove) on folder based on scope id or path.

## [0.9.34] - 2025-06-17
- Allow ingestion config updates on folder based on scope id or path.

## [0.9.33] - 2025-06-11
- Add function to get a folder by id or by path.

## [0.9.32] - 2025-06-11
- Add function to ingest magic table sheets.

## [0.9.31] - 2025-05-21
- Add function to update folder access (add or remove).

## [0.9.30] - 2025-05-21
- Add function to update folder ingestion config.

## [0.9.29] - 2025-05-20
- Add function to create folder paths if they do not exist.

## [0.9.28] - 2025-05-20
- Add function to search content info. This also allows filtering content info by metadata info.

## [0.9.27] - 2025-05-14
- Add the possibility to specify metadata when creating or updating a Content.

## [0.9.26] - 2025-05-13
- Add the possibility to specify ingestionConfig when creating or updating a Content.

## [0.9.25] - 2025-05-02
- Fixed typos in `README.md`, including incorrect `sdk.utils` imports and code example errors.

## [0.9.24] - 2025-04-23
- Make `chatId` property in `Search.CreateParams` optional

## [0.9.23] - 2025-03-25
- Define programming language classifier explicitly for python 3.11

## [0.9.22] - 2025-02-25
- update the retry_on_error to only `APIError` and `APIConnectionError` update the `resp["error"]` to be `resp.get("error")` to avoid key error

## [0.9.21] - 2025-02-21
- Add title parameter and change labels in `MessageAssessment`

## [0.9.20] - 2025-02-01
- Add url parameter to `MessageAssessment.create_async` and `MessageAssessment.modify_async`

## [0.9.19] - 2025-01-31
- Add `MessageAssessment` resource

## [0.9.18] - 2025-01-22
- Removed `Invalid response body from API` from `retry_dict` as it's our own artificail error.

## [0.9.17] - 2025-01-03
- BREAKING CHANGE!! Removed unused `id` from `ShortTermMemory` create and find methods.

## [0.9.16] - 2024-12-19
- Corrected return type of `Search.create` and `Search.create_async` to `List[Search]`
- Retry on `Connection aborted` error

## [0.9.15] - 2024-12-06
- Add `Internal server error` and `You can retry your request` to the retry logic

## [0.9.14] - 2024-12-06
- Add `contentIds` to `Search.create` and `Search.create_async`

## [0.9.13] - 2024-10-23
- Add retry for `5xx` errors, add additional error message.

## [0.9.12] - 2024-11-21
- Include original error message in returned exceptions

## [0.9.11] - 2024-11-18
- Add  `ingestionConfig` to `UpsertParams.Input` parameters 

## [0.9.10] - 2024-10-23
- Remove `temperature` parameter from `Integrated.chat_stream_completion`, `Integrated.chat_stream_completion_async`, `ChatCompletion.create` and `ChatCompletion.create_async` methods. To use `temperature` parameter, set the attribute in `options` parameter instead.

## [0.9.9] - 2024-10-23
- Revert deletion of `Message.retrieve` method

## [0.9.8] - 2024-10-16
- Add `retries` for `_static_request` and `_static_request_async` in `APIResource` - When the error messages contains either  `"problem proxying the request"`,
        or `"Upstream service reached a hard timeout"`,
## [0.9.7] - 2024-09-23
- Add `completedAt` to `CreateParams` of `Message`

## [0.9.6] - 2024-09-03
- Added `metaDataFilter` to `Search` parameters.

## [0.9.5] - 2024-08-07
- Add `completedAt` to `ModifyParams`

## [0.9.4] - 2024-07-31
- Add `close` and `close_async` to `http_client`
- Make `httpx` the default client for async requests

## [0.9.3] - 2024-07-31
- `Search.create`, `Message`, `ChatCompletion` parameters that were marked `NotRequired` are now also `Optional`

## [0.9.2] - 2024-07-30
- Bug fix in `Search.create`: langugage -> language 

## [0.9.1] - 2024-07-30
- Added parameters to `Search.create` and `Search.create_async`
    - `language` for full text search
    - `reranker` to reranker search results

## [0.9.0] - 2024-07-29
- Added the possibility to make async requests to the unique APIs using either aiohttp or httpx as client<|MERGE_RESOLUTION|>--- conflicted
+++ resolved
@@ -5,14 +5,12 @@
 The format is based on [Keep a Changelog](https://keepachangelog.com/en/1.0.0/), 
 and this project adheres to [Semantic Versioning](https://semver.org/spec/v2.0.0.html).
 
-<<<<<<< HEAD
-## [0.10.59] - 2025-12-18
+## [0.10.60] - 2025-12-19
 - Expose startedStreamingAt and gptRequest fields
-=======
+
 ## [0.10.59] - 2025-12-19
 - Add context field to MagicTableSheetIngestParams.
 - Add rowMetadata and context fields to MagicTableRow.
->>>>>>> 60574f52
 
 ## [0.10.58] - 2025-12-16
 - chore(deps): Bump urllib3 from 2.5.0 to 2.6.2
