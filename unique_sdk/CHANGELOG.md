--- conflicted
+++ resolved
@@ -5,16 +5,14 @@
 The format is based on [Keep a Changelog](https://keepachangelog.com/en/1.0.0/), 
 and this project adheres to [Semantic Versioning](https://semver.org/spec/v2.0.0.html).
 
-<<<<<<< HEAD
-## [0.9.41] - 2025-07-28
+## [0.9.43] - 2025-08-04
 - Get paginated files and folders info.
-=======
+
 ## [0.9.42] - 2025-07-31
 - Fix wrong chat in space example.
 
 ## [0.9.41] - 2025-07-31
 - Fix double-slash error in open ai proxy script.
->>>>>>> 35d31700
 
 ## [0.9.40] - 2025-07-22
 - Fixed bug where get requests send body with the request. This is not allowed by WAF policies.
