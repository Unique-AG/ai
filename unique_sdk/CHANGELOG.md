# Changelog

All notable changes to this project will be documented in this file.

The format is based on [Keep a Changelog](https://keepachangelog.com/en/1.0.0/), 
and this project adheres to [Semantic Versioning](https://semver.org/spec/v2.0.0.html).

<<<<<<< HEAD
## [0.9.43] - 2025-08-04
- Allow deletion of a space chat.
=======
## [0.10.0] - 2025-08-04
- Add MCP support
>>>>>>> 4fe08d1c

## [0.9.42] - 2025-07-31
- Fix wrong chat in space example.

## [0.9.41] - 2025-07-31
- Fix double-slash error in open ai proxy script.

## [0.9.40] - 2025-07-22
- Fixed bug where get requests send body with the request. This is not allowed by WAF policies.

## [0.9.39] - 2025-07-18
- Add script to chat in a space.

## [0.9.38] - 2025-07-18
- [Experimental] Add support for Unique OpenAI proxy. You can now use the OpenAI SDK directly through Unique. Checkout how to do this and a few examples here: `tutorials/unique_basics/sdk_examples/openai_scripts.py`.

## [0.9.37] - 2025-07-10
- Add `sheetName` property to the `MagicTableSheetIngestParams` object used by function that ingests magic table sheets.

## [0.9.36] - 2025-06-23
- Allow passing a user id when creating chat completions. This is optional and it does not impact the current behaviour.

## [0.9.35] - 2025-06-18
- Allow scope access updates (add/remove) on folder based on scope id or path.

## [0.9.34] - 2025-06-17
- Allow ingestion config updates on folder based on scope id or path.

## [0.9.33] - 2025-06-11
- Add function to get a folder by id or by path.

## [0.9.32] - 2025-06-11
- Add function to ingest magic table sheets.

## [0.9.31] - 2025-05-21
- Add function to update folder access (add or remove).

## [0.9.30] - 2025-05-21
- Add function to update folder ingestion config.

## [0.9.29] - 2025-05-20
- Add function to create folder paths if they do not exist.

## [0.9.28] - 2025-05-20
- Add function to search content info. This also allows filtering content info by metadata info.

## [0.9.27] - 2025-05-14
- Add the possibility to specify metadata when creating or updating a Content.

## [0.9.26] - 2025-05-13
- Add the possibility to specify ingestionConfig when creating or updating a Content.

## [0.9.25] - 2025-05-02
- Fixed typos in `README.md`, including incorrect `sdk.utils` imports and code example errors.

## [0.9.24] - 2025-04-23
- Make `chatId` property in `Search.CreateParams` optional

## [0.9.23] - 2025-03-25
- Define programming language classifier explicitly for python 3.11

## [0.9.22] - 2025-02-25
- update the retry_on_error to only `APIError` and `APIConnectionError` update the `resp["error"]` to be `resp.get("error")` to avoid key error

## [0.9.21] - 2025-02-21
- Add title parameter and change labels in `MessageAssessment`

## [0.9.20] - 2025-02-01
- Add url parameter to `MessageAssessment.create_async` and `MessageAssessment.modify_async`

## [0.9.19] - 2025-01-31
- Add `MessageAssessment` resource

## [0.9.18] - 2025-01-22
- Removed `Invalid response body from API` from `retry_dict` as it's our own artificail error.

## [0.9.17] - 2025-01-03
- BREAKING CHANGE!! Removed unused `id` from `ShortTermMemory` create and find methods.

## [0.9.16] - 2024-12-19
- Corrected return type of `Search.create` and `Search.create_async` to `List[Search]`
- Retry on `Connection aborted` error

## [0.9.15] - 2024-12-06
- Add `Internal server error` and `You can retry your request` to the retry logic

## [0.9.14] - 2024-12-06
- Add `contentIds` to `Search.create` and `Search.create_async`

## [0.9.13] - 2024-10-23
- Add retry for `5xx` errors, add additional error message.

## [0.9.12] - 2024-11-21
- Include original error message in returned exceptions

## [0.9.11] - 2024-11-18
- Add  `ingestionConfig` to `UpsertParams.Input` parameters 

## [0.9.10] - 2024-10-23
- Remove `temperature` parameter from `Integrated.chat_stream_completion`, `Integrated.chat_stream_completion_async`, `ChatCompletion.create` and `ChatCompletion.create_async` methods. To use `temperature` parameter, set the attribute in `options` parameter instead.

## [0.9.9] - 2024-10-23
- Revert deletion of `Message.retrieve` method

## [0.9.8] - 2024-10-16
- Add `retries` for `_static_request` and `_static_request_async` in `APIResource` - When the error messages contains either  `"problem proxying the request"`,
        or `"Upstream service reached a hard timeout"`,
## [0.9.7] - 2024-09-23
- Add `completedAt` to `CreateParams` of `Message`

## [0.9.6] - 2024-09-03
- Added `metaDataFilter` to `Search` parameters.

## [0.9.5] - 2024-08-07
- Add `completedAt` to `ModifyParams`

## [0.9.4] - 2024-07-31
- Add `close` and `close_async` to `http_client`
- Make `httpx` the default client for async requests

## [0.9.3] - 2024-07-31
- `Search.create`, `Message`, `ChatCompletion` parameters that were marked `NotRequired` are now also `Optional`

## [0.9.2] - 2024-07-30
- Bug fix in `Search.create`: langugage -> language 

## [0.9.1] - 2024-07-30
- Added parameters to `Search.create` and `Search.create_async`
    - `language` for full text search
    - `reranker` to reranker search results

## [0.9.0] - 2024-07-29
- Added the possibility to make async requests to the unique APIs using either aiohttp or httpx as client<|MERGE_RESOLUTION|>--- conflicted
+++ resolved
@@ -5,13 +5,11 @@
 The format is based on [Keep a Changelog](https://keepachangelog.com/en/1.0.0/), 
 and this project adheres to [Semantic Versioning](https://semver.org/spec/v2.0.0.html).
 
-<<<<<<< HEAD
-## [0.9.43] - 2025-08-04
+## [0.10.1] - 2025-08-05
 - Allow deletion of a space chat.
-=======
+
 ## [0.10.0] - 2025-08-04
 - Add MCP support
->>>>>>> 4fe08d1c
 
 ## [0.9.42] - 2025-07-31
 - Fix wrong chat in space example.
