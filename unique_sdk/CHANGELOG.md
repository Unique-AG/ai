# Changelog

All notable changes to this project will be documented in this file.

The format is based on [Keep a Changelog](https://keepachangelog.com/en/1.0.0/), 
and this project adheres to [Semantic Versioning](https://semver.org/spec/v2.0.0.html).

<<<<<<< HEAD
## [0.10.11] - 2025-08-20
- Add function to delete folders and files recursively
=======
## [0.10.13] - 2025-08-24
- Add functions to create, get and update a message eecution and create and update a message log.

## [0.10.12] - 2025-08-24
- Switch to using Content get info deprecated endpoint to make sure we support older release versions.

## [0.10.11] - 2025-08-24
- Enforce usage of ruff using pipeline
>>>>>>> fc3861e6

## [0.10.10] - 2025-08-18
- Fix wrong name of references in `Space.Message`. 
- Fix wrong name of assessment in `Space.Message`.
- Remove default values for `text`, `originalText` and `debugInfo` in `Space.Message` as these don't have an effect.

## [0.10.9] - 2025-08-15
- Add script to wait for content ingestion finished.

## [0.10.8] - 2025-08-13
- Add support for Agentic Table.

## [0.10.7] - 2025-08-13
- Make metadata optional when uploading a file.

## [0.10.6] - 2025-08-06
- Make tools optional for running an agent.

## [0.10.5] - 2025-08-06
- Get paginated files and folders info.

## [0.10.4] - 2025-08-05
- Add support for reasoning API with streaming within a chat.

## [0.10.3] - 2025-08-05
- Expose scoreThreshold param for search.

## [0.10.2] - 2025-08-05
- Add script to chat against file.

## [0.10.1] - 2025-08-05
- Allow deletion of a space chat.

## [0.10.0] - 2025-08-04
- Add MCP support

## [0.9.42] - 2025-07-31
- Fix wrong chat in space example.

## [0.9.41] - 2025-07-31
- Fix double-slash error in open ai proxy script.

## [0.9.40] - 2025-07-22
- Fixed bug where get requests send body with the request. This is not allowed by WAF policies.

## [0.9.39] - 2025-07-18
- Add script to chat in a space.

## [0.9.38] - 2025-07-18
- [Experimental] Add support for Unique OpenAI proxy. You can now use the OpenAI SDK directly through Unique. Checkout how to do this and a few examples here: `tutorials/unique_basics/sdk_examples/openai_scripts.py`.

## [0.9.37] - 2025-07-10
- Add `sheetName` property to the `MagicTableSheetIngestParams` object used by function that ingests magic table sheets.

## [0.9.36] - 2025-06-23
- Allow passing a user id when creating chat completions. This is optional and it does not impact the current behaviour.

## [0.9.35] - 2025-06-18
- Allow scope access updates (add/remove) on folder based on scope id or path.

## [0.9.34] - 2025-06-17
- Allow ingestion config updates on folder based on scope id or path.

## [0.9.33] - 2025-06-11
- Add function to get a folder by id or by path.

## [0.9.32] - 2025-06-11
- Add function to ingest magic table sheets.

## [0.9.31] - 2025-05-21
- Add function to update folder access (add or remove).

## [0.9.30] - 2025-05-21
- Add function to update folder ingestion config.

## [0.9.29] - 2025-05-20
- Add function to create folder paths if they do not exist.

## [0.9.28] - 2025-05-20
- Add function to search content info. This also allows filtering content info by metadata info.

## [0.9.27] - 2025-05-14
- Add the possibility to specify metadata when creating or updating a Content.

## [0.9.26] - 2025-05-13
- Add the possibility to specify ingestionConfig when creating or updating a Content.

## [0.9.25] - 2025-05-02
- Fixed typos in `README.md`, including incorrect `sdk.utils` imports and code example errors.

## [0.9.24] - 2025-04-23
- Make `chatId` property in `Search.CreateParams` optional

## [0.9.23] - 2025-03-25
- Define programming language classifier explicitly for python 3.11

## [0.9.22] - 2025-02-25
- update the retry_on_error to only `APIError` and `APIConnectionError` update the `resp["error"]` to be `resp.get("error")` to avoid key error

## [0.9.21] - 2025-02-21
- Add title parameter and change labels in `MessageAssessment`

## [0.9.20] - 2025-02-01
- Add url parameter to `MessageAssessment.create_async` and `MessageAssessment.modify_async`

## [0.9.19] - 2025-01-31
- Add `MessageAssessment` resource

## [0.9.18] - 2025-01-22
- Removed `Invalid response body from API` from `retry_dict` as it's our own artificail error.

## [0.9.17] - 2025-01-03
- BREAKING CHANGE!! Removed unused `id` from `ShortTermMemory` create and find methods.

## [0.9.16] - 2024-12-19
- Corrected return type of `Search.create` and `Search.create_async` to `List[Search]`
- Retry on `Connection aborted` error

## [0.9.15] - 2024-12-06
- Add `Internal server error` and `You can retry your request` to the retry logic

## [0.9.14] - 2024-12-06
- Add `contentIds` to `Search.create` and `Search.create_async`

## [0.9.13] - 2024-10-23
- Add retry for `5xx` errors, add additional error message.

## [0.9.12] - 2024-11-21
- Include original error message in returned exceptions

## [0.9.11] - 2024-11-18
- Add  `ingestionConfig` to `UpsertParams.Input` parameters 

## [0.9.10] - 2024-10-23
- Remove `temperature` parameter from `Integrated.chat_stream_completion`, `Integrated.chat_stream_completion_async`, `ChatCompletion.create` and `ChatCompletion.create_async` methods. To use `temperature` parameter, set the attribute in `options` parameter instead.

## [0.9.9] - 2024-10-23
- Revert deletion of `Message.retrieve` method

## [0.9.8] - 2024-10-16
- Add `retries` for `_static_request` and `_static_request_async` in `APIResource` - When the error messages contains either  `"problem proxying the request"`,
        or `"Upstream service reached a hard timeout"`,
## [0.9.7] - 2024-09-23
- Add `completedAt` to `CreateParams` of `Message`

## [0.9.6] - 2024-09-03
- Added `metaDataFilter` to `Search` parameters.

## [0.9.5] - 2024-08-07
- Add `completedAt` to `ModifyParams`

## [0.9.4] - 2024-07-31
- Add `close` and `close_async` to `http_client`
- Make `httpx` the default client for async requests

## [0.9.3] - 2024-07-31
- `Search.create`, `Message`, `ChatCompletion` parameters that were marked `NotRequired` are now also `Optional`

## [0.9.2] - 2024-07-30
- Bug fix in `Search.create`: langugage -> language 

## [0.9.1] - 2024-07-30
- Added parameters to `Search.create` and `Search.create_async`
    - `language` for full text search
    - `reranker` to reranker search results

## [0.9.0] - 2024-07-29
- Added the possibility to make async requests to the unique APIs using either aiohttp or httpx as client<|MERGE_RESOLUTION|>--- conflicted
+++ resolved
@@ -5,10 +5,9 @@
 The format is based on [Keep a Changelog](https://keepachangelog.com/en/1.0.0/), 
 and this project adheres to [Semantic Versioning](https://semver.org/spec/v2.0.0.html).
 
-<<<<<<< HEAD
-## [0.10.11] - 2025-08-20
+## [0.10.14] - 2025-08-28
 - Add function to delete folders and files recursively
-=======
+
 ## [0.10.13] - 2025-08-24
 - Add functions to create, get and update a message eecution and create and update a message log.
 
@@ -17,7 +16,6 @@
 
 ## [0.10.11] - 2025-08-24
 - Enforce usage of ruff using pipeline
->>>>>>> fc3861e6
 
 ## [0.10.10] - 2025-08-18
 - Fix wrong name of references in `Space.Message`. 
