--- conflicted
+++ resolved
@@ -5,10 +5,9 @@
 The format is based on [Keep a Changelog](https://keepachangelog.com/en/1.0.0/), 
 and this project adheres to [Semantic Versioning](https://semver.org/spec/v2.0.0.html).
 
-<<<<<<< HEAD
-## [0.10.9] - 2025-08-13
+## [0.10.14] - 2025-08-26
 - Add function to update a folder.
-=======
+
 ## [0.10.13] - 2025-08-24
 - Add functions to create, get and update a message eecution and create and update a message log.
 
@@ -25,7 +24,6 @@
 
 ## [0.10.9] - 2025-08-15
 - Add script to wait for content ingestion finished.
->>>>>>> 64d677b9
 
 ## [0.10.8] - 2025-08-13
 - Add support for Agentic Table.
