--- conflicted
+++ resolved
@@ -5,13 +5,9 @@
 The format is based on [Keep a Changelog](https://keepachangelog.com/en/1.0.0/), 
 and this project adheres to [Semantic Versioning](https://semver.org/spec/v2.0.0.html).
 
-<<<<<<< HEAD
-## [0.9.38] - 2025-06-30
-- Add support for reasoning API with streaming.
+## [0.9.41] - 2025-07-23
+- Add support for reasoning API with streaming within a chat.
 
-## [0.9.37] - 2025-06-25
-- Add support for reasoning API (non-streaming).
-=======
 ## [0.9.40] - 2025-07-22
 - Fixed bug where get requests send body with the request. This is not allowed by WAF policies.
 
@@ -23,7 +19,6 @@
 
 ## [0.9.37] - 2025-07-10
 - Add `sheetName` property to the `MagicTableSheetIngestParams` object used by function that ingests magic table sheets.
->>>>>>> d71bafc7
 
 ## [0.9.36] - 2025-06-23
 - Allow passing a user id when creating chat completions. This is optional and it does not impact the current behaviour.
