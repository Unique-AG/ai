[tool.poetry]
name = "unique_sdk"
<<<<<<< HEAD
version = "0.10.11"
=======
version = "0.10.13"
>>>>>>> fc3861e6
description = ""
authors = [
    "Martin Fadler <martin.fadler@unique.ch>",
    "Konstantin Krauss <konstantin@unique.ch>",
    "Andreas Hauri <andreas@unique.ch>",
]
readme = ["README.md", "CHANGELOG.md"]
license = "MIT"
classifiers = [
    "Programming Language :: Python :: 3.11"
]

[tool.poetry.dependencies]
python = "^3.11"
typing-extensions = "^4.9.0"
requests = "^2.32.3"


[tool.poetry.group.dev.dependencies]
ruff = "0.11.7"
pytest = "^8.0"
tox = "^4.11.4"
pyright = "^1.1.341"
pytest-cov = "^4.1.0"
pytest-asyncio = "^0.24.0"
python-dotenv = "^1.1.0"

[build-system]
requires = ["poetry-core"]
build-backend = "poetry.core.masonry.api"

[tool.ruff]
target-version = "py311"

[tool.ruff.lint]
extend-select = ["I"]

[tool.pyright]
include = ["unique_sdk"]
exclude = ["build", "**/__pycache__"]

[tool.tox]
legacy_tox_ini = """
    [tox]
    min_version = 4.0
    isolated_build = true
    env_list =
        lint
        py311
        py312

    [testenv]
    allowlist_externals = poetry
    commands_pre =
        poetry install --no-root --sync --with dev

    [testenv:py311]
    description = run tests with python 3.11
    basepython = python3.11
    commands =
        poetry run pytest --cov=unique_sdk tests/ --import-mode importlib

    [testenv:py312]
    description = run tests with python 3.12
    basepython = python3.12
    commands =
        poetry run pytest --cov=unique_sdk tests/ --import-mode importlib

    [testenv:lint]
    description = lint source code
    commands = ruff check {posargs:unique_sdk tests}
"""<|MERGE_RESOLUTION|>--- conflicted
+++ resolved
@@ -1,10 +1,6 @@
 [tool.poetry]
 name = "unique_sdk"
-<<<<<<< HEAD
-version = "0.10.11"
-=======
-version = "0.10.13"
->>>>>>> fc3861e6
+version = "0.10.14"
 description = ""
 authors = [
     "Martin Fadler <martin.fadler@unique.ch>",
