--- conflicted
+++ resolved
@@ -1,10 +1,6 @@
 [tool.poetry]
 name = "unique_sdk"
-<<<<<<< HEAD
-version = "0.9.44"
-=======
-version = "0.10.1"
->>>>>>> ec26e925
+version = "0.10.2"
 description = ""
 authors = [
     "Martin Fadler <martin.fadler@unique.ch>",
