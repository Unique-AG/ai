--- conflicted
+++ resolved
@@ -1,10 +1,6 @@
 [tool.poetry]
 name = "unique_sdk"
-<<<<<<< HEAD
-version = "0.9.41"
-=======
-version = "0.10.3"
->>>>>>> 7cbd0e06
+version = "0.10.4"
 description = ""
 authors = [
     "Martin Fadler <martin.fadler@unique.ch>",
