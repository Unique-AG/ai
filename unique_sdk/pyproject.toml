[tool.poetry]
name = "unique_sdk"
<<<<<<< HEAD
version = "0.10.48"
=======
version = "0.10.49"
>>>>>>> ba0a2b6a
description = ""
authors = [
    "Martin Fadler <martin.fadler@unique.ch>",
    "Konstantin Krauss <konstantin@unique.ch>",
    "Andreas Hauri <andreas@unique.ch>",
]
readme = ["README.md", "CHANGELOG.md"]
license = "MIT"
classifiers = [
    "Programming Language :: Python :: 3.11"
]

[tool.poetry.dependencies]
python = "^3.11"
typing-extensions = "^4.9.0"
requests = "^2.32.3"
openai = {version = "^1.105.0", optional = true}


[tool.poetry.group.dev.dependencies]
ruff = "0.11.7"
pytest = "^8.0"
tox = "^4.11.4"
pyright = "^1.1.341"
pytest-cov = "^4.1.0"
pytest-asyncio = "^0.24.0"
python-dotenv = "^1.1.0"
httpx = "^0.28.1"
ipykernel = "^7.1.0"

[tool.poetry.extras]
openai = ["openai"]

[build-system]
requires = ["poetry-core"]
build-backend = "poetry.core.masonry.api"

[tool.ruff]
target-version = "py311"

[tool.ruff.lint]
extend-select = ["I"]

[tool.pyright]
include = ["unique_sdk"]
exclude = ["build", "**/__pycache__"]

[tool.tox]
legacy_tox_ini = """
    [tox]
    min_version = 4.0
    isolated_build = true
    env_list =
        lint
        py311
        py312

    [testenv]
    allowlist_externals = poetry
    commands_pre =
        poetry install --no-root --sync --with dev

    [testenv:py311]
    description = run tests with python 3.11
    basepython = python3.11
    commands =
        poetry run pytest --cov=unique_sdk tests/ --import-mode importlib

    [testenv:py312]
    description = run tests with python 3.12
    basepython = python3.12
    commands =
        poetry run pytest --cov=unique_sdk tests/ --import-mode importlib

    [testenv:lint]
    description = lint source code
    commands = ruff check {posargs:unique_sdk tests}
"""<|MERGE_RESOLUTION|>--- conflicted
+++ resolved
@@ -1,10 +1,6 @@
 [tool.poetry]
 name = "unique_sdk"
-<<<<<<< HEAD
-version = "0.10.48"
-=======
-version = "0.10.49"
->>>>>>> ba0a2b6a
+version = "0.10.50"
 description = ""
 authors = [
     "Martin Fadler <martin.fadler@unique.ch>",
