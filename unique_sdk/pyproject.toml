[tool.poetry]
name = "unique_sdk"
<<<<<<< HEAD
version = "0.10.14"
=======
version = "0.10.23"
>>>>>>> de05be57
description = ""
authors = [
    "Martin Fadler <martin.fadler@unique.ch>",
    "Konstantin Krauss <konstantin@unique.ch>",
    "Andreas Hauri <andreas@unique.ch>",
]
readme = ["README.md", "CHANGELOG.md"]
license = "MIT"
classifiers = [
    "Programming Language :: Python :: 3.11"
]

[tool.poetry.dependencies]
python = "^3.11"
typing-extensions = "^4.9.0"
requests = "^2.32.3"
openai = {version = "^1.105.0", optional = true}


[tool.poetry.group.dev.dependencies]
ruff = "0.11.7"
pytest = "^8.0"
tox = "^4.11.4"
pyright = "^1.1.341"
pytest-cov = "^4.1.0"
pytest-asyncio = "^0.24.0"
python-dotenv = "^1.1.0"

[tool.poetry.extras]
openai = ["openai"]

[build-system]
requires = ["poetry-core"]
build-backend = "poetry.core.masonry.api"

[tool.ruff]
target-version = "py311"

[tool.ruff.lint]
extend-select = ["I"]

[tool.pyright]
include = ["unique_sdk"]
exclude = ["build", "**/__pycache__"]

[tool.tox]
legacy_tox_ini = """
    [tox]
    min_version = 4.0
    isolated_build = true
    env_list =
        lint
        py311
        py312

    [testenv]
    allowlist_externals = poetry
    commands_pre =
        poetry install --no-root --sync --with dev

    [testenv:py311]
    description = run tests with python 3.11
    basepython = python3.11
    commands =
        poetry run pytest --cov=unique_sdk tests/ --import-mode importlib

    [testenv:py312]
    description = run tests with python 3.12
    basepython = python3.12
    commands =
        poetry run pytest --cov=unique_sdk tests/ --import-mode importlib

    [testenv:lint]
    description = lint source code
    commands = ruff check {posargs:unique_sdk tests}
"""<|MERGE_RESOLUTION|>--- conflicted
+++ resolved
@@ -1,10 +1,6 @@
 [tool.poetry]
 name = "unique_sdk"
-<<<<<<< HEAD
-version = "0.10.14"
-=======
-version = "0.10.23"
->>>>>>> de05be57
+version = "0.10.24"
 description = ""
 authors = [
     "Martin Fadler <martin.fadler@unique.ch>",
