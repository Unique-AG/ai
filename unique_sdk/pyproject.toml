--- conflicted
+++ resolved
@@ -1,10 +1,6 @@
 [tool.poetry]
 name = "unique_sdk"
-<<<<<<< HEAD
-version = "0.9.41"
-=======
-version = "0.9.42"
->>>>>>> 35d31700
+version = "0.9.43"
 description = ""
 authors = [
     "Martin Fadler <martin.fadler@unique.ch>",
