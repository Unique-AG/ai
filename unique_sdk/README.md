--- conflicted
+++ resolved
@@ -1125,7 +1125,6 @@
 )
 ```
 
-<<<<<<< HEAD
 #### `unique_sdk.Folder.update`
 Uupdate a folder specified by its `scopeId` or path. The following properties can be updated:
 - parent folder - move the folder to a new parent folder specified by its `scopeId` or path. If the new parent folder is the root folder, the `parentId` should be explicitly specificed by setting `newParentId` to `None`.
@@ -1169,7 +1168,6 @@
 ```
 
 
-=======
 #### `unique_sdk.Folder.delete` (Compatible with release >.36)
 
 Given a `scopeId` or `folderPath`, the function deletes the folder. If the folder is not empty or if the user has no WRITE access, the delete will fail.
@@ -1198,7 +1196,6 @@
 )
 ```
 
->>>>>>> de05be57
 ### Space
 
 #### `unique_sdk.Space.delete_chat`
