--- conflicted
+++ resolved
@@ -21,11 +21,8 @@
    - [Short Term Memory](#short-term-memory)
    - [Message Assessment](#message-assessment)
    - [Folder](#folder)
-<<<<<<< HEAD
    - [Agent](#agent)
-=======
    - [Space](#space)
->>>>>>> efcd06d5
 6. [UniqueQL](#uniqueql)
    - [Query Structure](#uniqueql-query-structure)
    - [Metadata Filtering](#metadata-filtering)
@@ -240,11 +237,8 @@
 - [Short Term Memory](#short-term-memory)
 - [Message Assessment](#message-assessment)
 - [Folder](#folder)
-<<<<<<< HEAD
 - [Agent](#agent)
-=======
 - [Space](#space)
->>>>>>> efcd06d5
 
 Most of the API services provide an asynchronous version of the method. The async methods are suffixed with `_async`.
 
@@ -979,7 +973,6 @@
 )
 ```
 
-<<<<<<< HEAD
 ### Agent
 
 #### `unique_sdk.Agent.run`
@@ -1018,7 +1011,9 @@
             # define userMetadata as needed
         }
     }
-=======
+)
+```
+
 ### Space
 
 #### `unique_sdk.Space.delete_chat`
@@ -1030,7 +1025,6 @@
     user_id=user_id,
     company_id=company_id,
     chat_id="chat_dejfhe729br398",
->>>>>>> efcd06d5
 )
 ```
 
